// Copyright 2017 The Ray Authors.
//
// Licensed under the Apache License, Version 2.0 (the "License");
// you may not use this file except in compliance with the License.
// You may obtain a copy of the License at
//
//  http://www.apache.org/licenses/LICENSE-2.0
//
// Unless required by applicable law or agreed to in writing, software
// distributed under the License is distributed on an "AS IS" BASIS,
// WITHOUT WARRANTIES OR CONDITIONS OF ANY KIND, either express or implied.
// See the License for the specific language governing permissions and
// limitations under the License.

#pragma once

#include "absl/base/optimization.h"
#include "absl/container/flat_hash_map.h"
#include "ray/common/buffer.h"
#include "ray/common/placement_group.h"
#include "ray/core_worker/actor_handle.h"
#include "ray/core_worker/actor_manager.h"
#include "ray/core_worker/common.h"
#include "ray/core_worker/context.h"
#include "ray/core_worker/future_resolver.h"
#include "ray/core_worker/object_recovery_manager.h"
#include "ray/core_worker/profiling.h"
#include "ray/core_worker/reference_count.h"
#include "ray/core_worker/store_provider/memory_store/memory_store.h"
#include "ray/core_worker/store_provider/plasma_store_provider.h"
#include "ray/core_worker/transport/direct_actor_transport.h"
#include "ray/core_worker/transport/direct_task_transport.h"
#include "ray/gcs/redis_gcs_client.h"
#include "ray/gcs/subscription_executor.h"
#include "ray/raylet_client/raylet_client.h"
#include "ray/rpc/node_manager/node_manager_client.h"
#include "ray/rpc/worker/core_worker_client.h"
#include "ray/rpc/worker/core_worker_server.h"

/// The set of gRPC handlers and their associated level of concurrency. If you want to
/// add a new call to the worker gRPC server, do the following:
/// 1) Add the rpc to the CoreWorkerService in core_worker.proto, e.g., "ExampleCall"
/// 2) Add a new macro to RAY_CORE_WORKER_DECLARE_RPC_HANDLERS
///    in core_worker_server.h,
//     e.g. "DECLARE_VOID_RPC_SERVICE_HANDLER_METHOD(ExampleCall)"
/// 3) Add a new macro to RAY_CORE_WORKER_RPC_HANDLERS in core_worker_server.h, e.g.
///    "RPC_SERVICE_HANDLER(CoreWorkerService, ExampleCall, 1)"
/// 4) Add a method to the CoreWorker class below: "CoreWorker::HandleExampleCall"

namespace ray {

class CoreWorker;

// If you change this options's definition, you must change the options used in
// other files. Please take a global search and modify them !!!
struct CoreWorkerOptions {
  // Callback that must be implemented and provided by the language-specific worker
  // frontend to execute tasks and return their results.
  using TaskExecutionCallback = std::function<Status(
      TaskType task_type, const std::string task_name, const RayFunction &ray_function,
      const std::unordered_map<std::string, double> &required_resources,
      const std::vector<std::shared_ptr<RayObject>> &args,
      const std::vector<ObjectID> &arg_reference_ids,
      const std::vector<ObjectID> &return_ids,
      std::vector<std::shared_ptr<RayObject>> *results)>;

  CoreWorkerOptions()
      : store_socket(""),
        raylet_socket(""),
        enable_logging(false),
        log_dir(""),
        install_failure_signal_handler(false),
        node_ip_address(""),
        node_manager_port(0),
        raylet_ip_address(""),
        driver_name(""),
        stdout_file(""),
        stderr_file(""),
        task_execution_callback(nullptr),
        check_signals(nullptr),
        gc_collect(nullptr),
        spill_objects(nullptr),
        restore_spilled_objects(nullptr),
        delete_spilled_objects(nullptr),
        get_lang_stack(nullptr),
        kill_main(nullptr),
        ref_counting_enabled(false),
        is_local_mode(false),
        num_workers(0),
        terminate_asyncio_thread(nullptr),
        serialized_job_config(""),
        metrics_agent_port(-1),
        on_actor_failure(nullptr),
        on_object_failure(nullptr) {}

  /// Type of this worker (i.e., DRIVER or WORKER).
  WorkerType worker_type;
  /// Application language of this worker (i.e., PYTHON or JAVA).
  Language language;
  /// Object store socket to connect to.
  std::string store_socket;
  /// Raylet socket to connect to.
  std::string raylet_socket;
  /// Job ID of this worker.
  JobID job_id;
  /// Options for the GCS client.
  gcs::GcsClientOptions gcs_options;
  /// Initialize logging if true. Otherwise, it must be initialized and cleaned up by the
  /// caller.
  bool enable_logging;
  /// Directory to write logs to. If this is empty, logs won't be written to a file.
  std::string log_dir;
  /// If false, will not call `RayLog::InstallFailureSignalHandler()`.
  bool install_failure_signal_handler;
  /// IP address of the node.
  std::string node_ip_address;
  /// Port of the local raylet.
  int node_manager_port;
  /// IP address of the raylet.
  std::string raylet_ip_address;
  /// The name of the driver.
  std::string driver_name;
  /// The stdout file of this process.
  std::string stdout_file;
  /// The stderr file of this process.
  std::string stderr_file;
  /// Language worker callback to execute tasks.
  TaskExecutionCallback task_execution_callback;
  /// The callback to be called when shutting down a `CoreWorker` instance.
  std::function<void(const WorkerID &)> on_worker_shutdown;
  /// Application-language callback to check for signals that have been received
  /// since calling into C++. This will be called periodically (at least every
  /// 1s) during long-running operations. If the function returns anything but StatusOK,
  /// any long-running operations in the core worker will short circuit and return that
  /// status.
  std::function<Status()> check_signals;
  /// Application-language callback to trigger garbage collection in the language
  /// runtime. This is required to free distributed references that may otherwise
  /// be held up in garbage objects.
  std::function<void()> gc_collect;
  /// Application-language callback to spill objects to external storage.
  std::function<std::vector<std::string>(const std::vector<ObjectID> &)> spill_objects;
  /// Application-language callback to restore objects from external storage.
  std::function<void(const std::vector<ObjectID> &, const std::vector<std::string> &)>
      restore_spilled_objects;
  /// Application-language callback to delete objects from external storage.
  std::function<void(const std::vector<std::string> &, rpc::WorkerType)>
      delete_spilled_objects;
  /// Language worker callback to get the current call stack.
  std::function<void(std::string *)> get_lang_stack;
  // Function that tries to interrupt the currently running Python thread.
  std::function<bool()> kill_main;
  /// Whether to enable object ref counting.
  bool ref_counting_enabled;
  /// Is local mode being used.
  bool is_local_mode;
  /// The number of workers to be started in the current process.
  int num_workers;
  /// The function to destroy asyncio event and loops.
  std::function<void()> terminate_asyncio_thread;
  /// Serialized representation of JobConfig.
  std::string serialized_job_config;
  /// The port number of a metrics agent that imports metrics from core workers.
  /// -1 means there's no such agent.
  int metrics_agent_port;

  std::function<void(const ActorID &)> on_actor_failure;
<<<<<<< HEAD
  std::function<void(const ObjectID &, const std::vector<std::shared_ptr<RayObject>> &)> on_object_failure;
=======
  std::function<bool(const ObjectID &)> on_object_failure;
>>>>>>> 7bd142a1
};

/// Lifecycle management of one or more `CoreWorker` instances in a process.
///
/// To start a driver in the current process:
///     CoreWorkerOptions options = {
///         WorkerType::DRIVER,             // worker_type
///         ...,                            // other arguments
///         1,                              // num_workers
///     };
///     CoreWorkerProcess::Initialize(options);
///
/// To shutdown a driver in the current process:
///     CoreWorkerProcess::Shutdown();
///
/// To start one or more workers in the current process:
///     CoreWorkerOptions options = {
///         WorkerType::WORKER,             // worker_type
///         ...,                            // other arguments
///         num_workers,                    // num_workers
///     };
///     CoreWorkerProcess::Initialize(options);
///     ...                                 // Do other stuff
///     CoreWorkerProcess::RunTaskExecutionLoop();
///
/// To shutdown a worker in the current process, return a system exit status (with status
/// code `IntentionalSystemExit` or `UnexpectedSystemExit`) in the task execution
/// callback.
///
/// If more than 1 worker is started, only the threads which invoke the
/// `task_execution_callback` will be automatically associated with the corresponding
/// worker. If you started your own threads and you want to use core worker APIs in these
/// threads, remember to call `CoreWorkerProcess::SetCurrentThreadWorkerId(worker_id)`
/// once in the new thread before calling core worker APIs, to associate the current
/// thread with a worker. You can obtain the worker ID via
/// `CoreWorkerProcess::GetCoreWorker()->GetWorkerID()`. Currently a Java worker process
/// starts multiple workers by default, but can be configured to start only 1 worker by
/// overwriting the internal config `num_workers_per_process_java`.
///
/// If only 1 worker is started (either because the worker type is driver, or the
/// `num_workers` in `CoreWorkerOptions` is set to 1), all threads will be automatically
/// associated to the only worker. Then no need to call `SetCurrentThreadWorkerId` in
/// your own threads. Currently a Python worker process starts only 1 worker.
class CoreWorkerProcess {
 public:
  ///
  /// Public methods used in both DRIVER and WORKER mode.
  ///

  /// Initialize core workers at the process level.
  ///
  /// \param[in] options The various initialization options.
  static void Initialize(const CoreWorkerOptions &options);

  /// Get the core worker associated with the current thread.
  /// NOTE (kfstorm): Here we return a reference instead of a `shared_ptr` to make sure
  /// `CoreWorkerProcess` has full control of the destruction timing of `CoreWorker`.
  static CoreWorker &GetCoreWorker();

  /// Try to get the `CoreWorker` instance by worker ID.
  /// If the current thread is not associated with a core worker, returns a null pointer.
  ///
  /// \param[in] workerId The worker ID.
  /// \return The `CoreWorker` instance.
  static std::shared_ptr<CoreWorker> TryGetWorker(const WorkerID &worker_id);

  /// Set the core worker associated with the current thread by worker ID.
  /// Currently used by Java worker only.
  ///
  /// \param worker_id The worker ID of the core worker instance.
  static void SetCurrentThreadWorkerId(const WorkerID &worker_id);

  /// Whether the current process has been initialized for core worker.
  static bool IsInitialized();

  ///
  /// Public methods used in DRIVER mode only.
  ///

  /// Shutdown the driver completely at the process level.
  static void Shutdown();

  ///
  /// Public methods used in WORKER mode only.
  ///

  /// Start receiving and executing tasks.
  static void RunTaskExecutionLoop();

  // The destructor is not to be used as a public API, but it's required by smart
  // pointers.
  ~CoreWorkerProcess();

 private:
  /// Create an `CoreWorkerProcess` with proper options.
  ///
  /// \param[in] options The various initialization options.
  CoreWorkerProcess(const CoreWorkerOptions &options);

  /// Check that the core worker environment is initialized for this process.
  ///
  /// \return Void.
  static void EnsureInitialized();

  /// Get the `CoreWorker` instance by worker ID.
  ///
  /// \param[in] workerId The worker ID.
  /// \return The `CoreWorker` instance.
  std::shared_ptr<CoreWorker> GetWorker(const WorkerID &worker_id) const
      LOCKS_EXCLUDED(worker_map_mutex_);

  /// Create a new `CoreWorker` instance.
  ///
  /// \return The newly created `CoreWorker` instance.
  std::shared_ptr<CoreWorker> CreateWorker() LOCKS_EXCLUDED(worker_map_mutex_);

  /// Remove an existing `CoreWorker` instance.
  ///
  /// \param[in] The existing `CoreWorker` instance.
  /// \return Void.
  void RemoveWorker(std::shared_ptr<CoreWorker> worker) LOCKS_EXCLUDED(worker_map_mutex_);

  /// The global instance of `CoreWorkerProcess`.
  static std::unique_ptr<CoreWorkerProcess> instance_;

  /// The various options.
  const CoreWorkerOptions options_;

  /// The core worker instance associated with the current thread.
  /// Use weak_ptr here to avoid memory leak due to multi-threading.
  static thread_local std::weak_ptr<CoreWorker> current_core_worker_;

  /// The only core worker instance, if the number of workers is 1.
  std::shared_ptr<CoreWorker> global_worker_;

  /// The worker ID of the global worker, if the number of workers is 1.
  const WorkerID global_worker_id_;

  /// Map from worker ID to worker.
  std::unordered_map<WorkerID, std::shared_ptr<CoreWorker>> workers_
      GUARDED_BY(worker_map_mutex_);

  /// To protect accessing the `workers_` map.
  mutable absl::Mutex worker_map_mutex_;
};

/// The root class that contains all the core and language-independent functionalities
/// of the worker. This class is supposed to be used to implement app-language (Java,
/// Python, etc) workers.
class CoreWorker : public rpc::CoreWorkerServiceHandler {
 public:
  /// Construct a CoreWorker instance.
  ///
  /// \param[in] options The various initialization options.
  /// \param[in] worker_id ID of this worker.
  CoreWorker(const CoreWorkerOptions &options, const WorkerID &worker_id);

  CoreWorker(CoreWorker const &) = delete;

  void operator=(CoreWorker const &other) = delete;

  ///
  /// Public methods used by `CoreWorkerProcess` and `CoreWorker` itself.
  ///

  /// Gracefully disconnect the worker from Raylet.
  /// If this function is called during shutdown, Raylet will treat it as an intentional
  /// disconnect.
  ///
  /// \return Void.
  void Disconnect();

  /// Shut down the worker completely.
  ///
  /// \return void.
  void Shutdown();

  /// Block the current thread until the worker is shut down.
  void WaitForShutdown();

  /// Start receiving and executing tasks.
  /// \return void.
  void RunTaskExecutionLoop();

  const WorkerID &GetWorkerID() const;

  WorkerType GetWorkerType() const { return options_.worker_type; }

  Language GetLanguage() const { return options_.language; }

  WorkerContext &GetWorkerContext() { return worker_context_; }

  const TaskID &GetCurrentTaskId() const { return worker_context_.GetCurrentTaskID(); }

  const JobID &GetCurrentJobId() const { return worker_context_.GetCurrentJobID(); }

  NodeID GetCurrentNodeId() const { return NodeID::FromBinary(rpc_address_.raylet_id()); }

  const PlacementGroupID &GetCurrentPlacementGroupId() const {
    return worker_context_.GetCurrentPlacementGroupId();
  }

  bool ShouldCaptureChildTasksInPlacementGroup() const {
    return worker_context_.ShouldCaptureChildTasksInPlacementGroup();
  }

  void SetWebuiDisplay(const std::string &key, const std::string &message);

  void SetActorTitle(const std::string &title);

  void SetCallerCreationTimestamp();

  /// Increase the reference count for this object ID.
  /// Increase the local reference count for this object ID. Should be called
  /// by the language frontend when a new reference is created.
  ///
  /// \param[in] object_id The object ID to increase the reference count for.
  void AddLocalReference(const ObjectID &object_id) {
    AddLocalReference(object_id, CurrentCallSite());
  }

  /// Decrease the reference count for this object ID. Should be called
  /// by the language frontend when a reference is destroyed.
  ///
  /// \param[in] object_id The object ID to decrease the reference count for.
  void RemoveLocalReference(const ObjectID &object_id) {
    std::vector<ObjectID> deleted;
    reference_counter_->RemoveLocalReference(object_id, &deleted);
    // TOOD(ilr): better way of keeping an object from being deleted
    if (options_.ref_counting_enabled && !options_.is_local_mode) {
      memory_store_->Delete(deleted);
    }
  }

  /// Returns a map of all ObjectIDs currently in scope with a pair of their
  /// (local, submitted_task) reference counts. For debugging purposes.
  std::unordered_map<ObjectID, std::pair<size_t, size_t>> GetAllReferenceCounts() const;

  /// Put an object into plasma. It's a version of Put that directly put the
  /// object into plasma and also pin the object.
  ///
  /// \param[in] The ray object.
  /// \param[in] object_id The object ID to serialize.
  /// appended to the serialized object ID.
  void PutObjectIntoPlasma(const RayObject &object, const ObjectID &object_id);

  /// Promote an object to plasma. If the
  /// object already exists locally, it will be put into the plasma store. If
  /// it doesn't yet exist, it will be spilled to plasma once available.
  ///
  /// \param[in] object_id The object ID to serialize.
  /// appended to the serialized object ID.
  void PromoteObjectToPlasma(const ObjectID &object_id);

  /// Get the RPC address of this worker.
  ///
  /// \param[out] The RPC address of this worker.
  const rpc::Address &GetRpcAddress() const;

  /// Get the RPC address of the worker that owns the given object.
  ///
  /// \param[in] object_id The object ID. The object must either be owned by
  /// us, or the caller previously added the ownership information (via
  /// RegisterOwnershipInfoAndResolveFuture).
  /// \param[out] The RPC address of the worker that owns this object.
  rpc::Address GetOwnerAddress(const ObjectID &object_id) const;

  /// Get the owner information of an object. This should be
  /// called when serializing an object ID, and the returned information should
  /// be stored with the serialized object ID.
  ///
  /// This can only be called on object IDs that we created via task
  /// submission, ray.put, or object IDs that we deserialized. It cannot be
  /// called on object IDs that were created randomly, e.g.,
  /// ObjectID::FromRandom.
  ///
  /// Postcondition: Get(object_id) is valid.
  ///
  /// \param[in] object_id The object ID to serialize.
  /// appended to the serialized object ID.
  /// \param[out] owner_address The address of the object's owner. This should
  /// be appended to the serialized object ID.
  void GetOwnershipInfo(const ObjectID &object_id, rpc::Address *owner_address);

  /// Add a reference to an ObjectID that was deserialized by the language
  /// frontend. This will also start the process to resolve the future.
  /// Specifically, we will periodically contact the owner, until we learn that
  /// the object has been created or the owner is no longer reachable. This
  /// will then unblock any Gets or submissions of tasks dependent on the
  /// object.
  ///
  /// \param[in] object_id The object ID to deserialize.
  /// \param[in] outer_object_id The object ID that contained object_id, if
  /// any. This may be nil if the object ID was inlined directly in a task spec
  /// or if it was passed out-of-band by the application (deserialized from a
  /// byte string).
  /// \param[out] owner_address The address of the object's owner.
  void RegisterOwnershipInfoAndResolveFuture(const ObjectID &object_id,
                                             const ObjectID &outer_object_id,
                                             const rpc::Address &owner_address);

  ///
  /// Public methods related to storing and retrieving objects.
  ///

  /// Set options for this client's interactions with the object store.
  ///
  /// \param[in] name Unique name for this object store client.
  /// \param[in] limit The maximum amount of memory in bytes that this client
  /// can use in the object store.
  Status SetClientOptions(std::string name, int64_t limit_bytes);

  /// Put an object into object store.
  ///
  /// \param[in] object The ray object.
  /// \param[in] contained_object_ids The IDs serialized in this object.
  /// \param[out] object_id Generated ID of the object.
  /// \return Status.
  Status Put(const RayObject &object, const std::vector<ObjectID> &contained_object_ids,
             ObjectID *object_id);

  /// Put an object with specified ID into object store.
  ///
  /// \param[in] object The ray object.
  /// \param[in] contained_object_ids The IDs serialized in this object.
  /// \param[in] object_id Object ID specified by the user.
  /// \param[in] pin_object Whether or not to tell the raylet to pin this object.
  /// \return Status.
  Status Put(const RayObject &object, const std::vector<ObjectID> &contained_object_ids,
             const ObjectID &object_id, bool pin_object = false);

  /// Create and return a buffer in the object store that can be directly written
  /// into. After writing to the buffer, the caller must call `Seal()` to finalize
  /// the object. The `Create()` and `Seal()` combination is an alternative interface
  /// to `Put()` that allows frontends to avoid an extra copy when possible.
  ///
  /// \param[in] metadata Metadata of the object to be written.
  /// \param[in] data_size Size of the object to be written.
  /// \param[in] contained_object_ids The IDs serialized in this object.
  /// \param[out] object_id Object ID generated for the put.
  /// \param[out] data Buffer for the user to write the object into.
  /// \return Status.
  Status Create(const std::shared_ptr<Buffer> &metadata, const size_t data_size,
                const std::vector<ObjectID> &contained_object_ids, ObjectID *object_id,
                std::shared_ptr<Buffer> *data);

  /// Create and return a buffer in the object store that can be directly written
  /// into. After writing to the buffer, the caller must call `Seal()` to finalize
  /// the object. The `Create()` and `Seal()` combination is an alternative interface
  /// to `Put()` that allows frontends to avoid an extra copy when possible.
  ///
  /// \param[in] metadata Metadata of the object to be written.
  /// \param[in] data_size Size of the object to be written.
  /// \param[in] object_id Object ID specified by the user.
  /// \param[in] owner_address The address of the object's owner.
  /// \param[out] data Buffer for the user to write the object into.
  /// \return Status.
  Status Create(const std::shared_ptr<Buffer> &metadata, const size_t data_size,
                const ObjectID &object_id, const rpc::Address &owner_address,
                std::shared_ptr<Buffer> *data);

  /// Finalize placing an object into the object store. This should be called after
  /// a corresponding `Create()` call and then writing into the returned buffer.
  ///
  /// \param[in] object_id Object ID corresponding to the object.
  /// \param[in] pin_object Whether or not to pin the object at the local raylet.
  /// \param[in] owner_address Address of the owner of the object who will be contacted by
  /// the raylet if the object is pinned. If not provided, defaults to this worker.
  /// \return Status.
  Status Seal(const ObjectID &object_id, bool pin_object,
              const absl::optional<rpc::Address> &owner_address = absl::nullopt);

  /// Get a list of objects from the object store. Objects that failed to be retrieved
  /// will be returned as nullptrs.
  ///
  /// \param[in] ids IDs of the objects to get.
  /// \param[in] timeout_ms Timeout in milliseconds, wait infinitely if it's negative.
  /// \param[out] results Result list of objects data.
  /// \param[in] plasma_objects_only Only get objects from Plasma Store.
  /// \return Status.
  Status Get(const std::vector<ObjectID> &ids, const int64_t timeout_ms,
             std::vector<std::shared_ptr<RayObject>> *results,
             bool plasma_objects_only = false);

  /// Return whether or not the object store contains the given object.
  ///
  /// \param[in] object_id ID of the objects to check for.
  /// \param[out] has_object Whether or not the object is present.
  /// \return Status.
  Status Contains(const ObjectID &object_id, bool *has_object);

  /// Wait for a list of objects to appear in the object store.
  /// Duplicate object ids are supported, and `num_objects` includes duplicate ids in this
  /// case.
  /// TODO(zhijunfu): it is probably more clear in semantics to just fail when there
  /// are duplicates, and require it to be handled at application level.
  ///
  /// \param[in] IDs of the objects to wait for.
  /// \param[in] num_objects Number of objects that should appear.
  /// \param[in] timeout_ms Timeout in milliseconds, wait infinitely if it's negative.
  /// \param[out] results A bitset that indicates each object has appeared or not.
  /// \return Status.
  Status Wait(const std::vector<ObjectID> &object_ids, const int num_objects,
              const int64_t timeout_ms, std::vector<bool> *results);

  /// Delete a list of objects from the plasma object store.
  ///
  /// \param[in] object_ids IDs of the objects to delete.
  /// \param[in] local_only Whether only delete the objects in local node, or all nodes in
  /// the cluster.
  /// \param[in] delete_creating_tasks Whether also delete the tasks that
  /// created these objects.
  /// \return Status.
  Status Delete(const std::vector<ObjectID> &object_ids, bool local_only,
                bool delete_creating_tasks);

  /// Trigger garbage collection on each worker in the cluster.
  void TriggerGlobalGC();

  /// Get a string describing object store memory usage for debugging purposes.
  ///
  /// \return std::string The string describing memory usage.
  std::string MemoryUsageString();

  ///
  /// Public methods related to task submission.
  ///

  /// Get the caller ID used to submit tasks from this worker to an actor.
  ///
  /// \return The caller ID. For non-actor tasks, this is the current task ID.
  /// For actors, this is the current actor ID. To make sure that all caller
  /// IDs have the same type, we embed the actor ID in a TaskID with the rest
  /// of the bytes zeroed out.
  TaskID GetCallerId() const LOCKS_EXCLUDED(mutex_);

  /// Push an error to the relevant driver.
  ///
  /// \param[in] The ID of the job_id that the error is for.
  /// \param[in] The type of the error.
  /// \param[in] The error message.
  /// \param[in] The timestamp of the error.
  /// \return Status.
  Status PushError(const JobID &job_id, const std::string &type,
                   const std::string &error_message, double timestamp);

  /// Sets a resource with the specified capacity and client id
  /// \param[in] resource_name Name of the resource to be set.
  /// \param[in] capacity Capacity of the resource.
  /// \param[in] node_id NodeID where the resource is to be set.
  /// \return Status
  Status SetResource(const std::string &resource_name, const double capacity,
                     const NodeID &node_id);

  /// Request an object to be spilled to external storage.
  /// \param[in] object_ids The objects to be spilled.
  /// \return Status. Returns Status::Invalid if any of the objects are not
  /// eligible for spilling (they have gone out of scope or we do not own the
  /// object). Otherwise, the return status is ok and we will use best effort
  /// to spill the object.
  Status SpillObjects(const std::vector<ObjectID> &object_ids);

  /// Submit a normal task.
  ///
  /// \param[in] function The remote function to execute.
  /// \param[in] args Arguments of this task.
  /// \param[in] task_options Options for this task.
  /// \param[out] return_ids Ids of the return objects.
  /// \param[in] max_retires max number of retry when the task fails.
  /// \param[in] placement_options placement group options.
  /// \param[in] placement_group_capture_child_tasks whether or not the submitted task
  /// should capture parent's placement group implicilty.
  void SubmitTask(const RayFunction &function,
                  const std::vector<std::unique_ptr<TaskArg>> &args,
                  const TaskOptions &task_options, std::vector<ObjectID> *return_ids,
                  int max_retries, BundleID placement_options,
                  bool placement_group_capture_child_tasks);

  /// Create an actor.
  ///
  /// \param[in] caller_id ID of the task submitter.
  /// \param[in] function The remote function that generates the actor object.
  /// \param[in] args Arguments of this task.
  /// \param[in] actor_creation_options Options for this actor creation task.
  /// \param[in] extension_data Extension data of the actor handle,
  /// see `ActorHandle` in `core_worker.proto`.
  /// \param[out] actor_id ID of the created actor. This can be used to submit
  /// tasks on the actor.
  /// \return Status error if actor creation fails, likely due to raylet failure.
  Status CreateActor(const RayFunction &function,
                     const std::vector<std::unique_ptr<TaskArg>> &args,
                     const ActorCreationOptions &actor_creation_options,
                     const std::string &extension_data, ActorID *actor_id);

  /// Create a placement group.
  ///
  /// \param[in] function The remote function that generates the placement group object.
  /// \param[in] placement_group_creation_options Options for this placement group
  /// creation task.
  /// \param[out] placement_group_id ID of the created placement group.
  /// This can be used to shedule actor in node
  /// \return Status error if placement group
  /// creation fails, likely due to raylet failure.
  Status CreatePlacementGroup(
      const PlacementGroupCreationOptions &placement_group_creation_options,
      PlacementGroupID *placement_group_id);

  /// Remove a placement group. Note that this operation is synchronous.
  ///
  /// \param[in] placement_group_id The id of a placement group to remove.
  /// \return Status OK if succeed. TimedOut if request to GCS server times out.
  /// NotFound if placement group is already removed or doesn't exist.
  Status RemovePlacementGroup(const PlacementGroupID &placement_group_id);

  /// Submit an actor task.
  ///
  /// \param[in] caller_id ID of the task submitter.
  /// \param[in] actor_handle Handle to the actor.
  /// \param[in] function The remote function to execute.
  /// \param[in] args Arguments of this task.
  /// \param[in] task_options Options for this task.
  /// \param[out] return_ids Ids of the return objects.
  /// \return Status error if the task is invalid or if the task submission
  /// failed. Tasks can be invalid for direct actor calls because not all tasks
  /// are currently supported.
  void SubmitActorTask(const ActorID &actor_id, const RayFunction &function,
                       const std::vector<std::unique_ptr<TaskArg>> &args,
                       const TaskOptions &task_options,
                       std::vector<ObjectID> *return_ids);

  /// Tell an actor to exit immediately, without completing outstanding work.
  ///
  /// \param[in] actor_id ID of the actor to kill.
  /// \param[in] no_restart If set to true, the killed actor will not be
  /// restarted anymore.
  /// \param[out] Status
  Status KillActor(const ActorID &actor_id, bool force_kill, bool no_restart);

  /// Stops the task associated with the given Object ID.
  ///
  /// \param[in] object_id of the task to kill (must be a Non-Actor task)
  /// \param[in] force_kill Whether to force kill a task by killing the worker.
  /// \param[in] recursive Whether to cancel tasks submitted by the task to cancel.
  /// \param[out] Status
  Status CancelTask(const ObjectID &object_id, bool force_kill, bool recursive);

  /// Decrease the reference count for this actor. Should be called by the
  /// language frontend when a reference to the ActorHandle destroyed.
  ///
  /// \param[in] actor_id The actor ID to decrease the reference count for.
  void RemoveActorHandleReference(const ActorID &actor_id);

  /// Add an actor handle from a serialized string.
  ///
  /// This should be called when an actor handle is given to us by another task
  /// or actor. This may be called even if we already have a handle to the same
  /// actor.
  ///
  /// \param[in] serialized The serialized actor handle.
  /// \param[in] outer_object_id The object ID that contained the serialized
  /// actor handle, if any.
  /// \return The ActorID of the deserialized handle.
  ActorID DeserializeAndRegisterActorHandle(const std::string &serialized,
                                            const ObjectID &outer_object_id);

  /// Serialize an actor handle.
  ///
  /// This should be called when passing an actor handle to another task or
  /// actor.
  ///
  /// \param[in] actor_id The ID of the actor handle to serialize.
  /// \param[out] The serialized handle.
  /// \param[out] The ID used to track references to the actor handle. If the
  /// serialized actor handle in the language frontend is stored inside an
  /// object, then this must be recorded in the worker's ReferenceCounter.
  /// \return Status::Invalid if we don't have the specified handle.
  Status SerializeActorHandle(const ActorID &actor_id, std::string *output,
                              ObjectID *actor_handle_id) const;

  ///
  /// Public methods related to task execution. Should not be used by driver processes.
  ///

  const ActorID &GetActorId() const { return actor_id_; }

  // Get the resource IDs available to this worker (as assigned by the raylet).
  const ResourceMappingType GetResourceIDs() const;

  /// Create a profile event with a reference to the core worker's profiler.
  std::unique_ptr<worker::ProfileEvent> CreateProfileEvent(const std::string &event_type);

 public:
  /// Allocate the return objects for an executing task. The caller should write into the
  /// data buffers of the allocated buffers.
  ///
  /// \param[in] object_ids Object IDs of the return values.
  /// \param[in] data_sizes Sizes of the return values.
  /// \param[in] metadatas Metadata buffers of the return values.
  /// \param[in] contained_object_ids IDs serialized within each return object.
  /// \param[out] return_objects RayObjects containing buffers to write results into.
  /// \return Status.
  Status AllocateReturnObjects(
      const std::vector<ObjectID> &object_ids, const std::vector<size_t> &data_sizes,
      const std::vector<std::shared_ptr<Buffer>> &metadatas,
      const std::vector<std::vector<ObjectID>> &contained_object_ids,
      std::vector<std::shared_ptr<RayObject>> *return_objects);

  /// Get a handle to an actor.
  ///
  /// NOTE: This function should be called ONLY WHEN we know actor handle exists.
  /// NOTE: The actor_handle obtained by this function should not be stored anywhere
  /// because this method returns the raw pointer to what a unique pointer points to.
  ///
  /// \param[in] actor_id The actor handle to get.
  /// \return Status::Invalid if we don't have this actor handle.
  const ActorHandle *GetActorHandle(const ActorID &actor_id) const;

  /// Get a handle to a named actor.
  ///
  /// NOTE: The actor_handle obtained by this function should not be stored anywhere.
  ///
  /// \param[in] name The name of the actor whose handle to get.
  /// \param[out] actor_handle A handle to the requested actor.
  /// \return The raw pointer to the actor handle if found, nullptr otherwise.
  /// The second pair contains the status of getting a named actor handle.
  std::pair<const ActorHandle *, Status> GetNamedActorHandle(const std::string &name);

  ///
  /// The following methods are handlers for the core worker's gRPC server, which follow
  /// a macro-generated call convention. These are executed on the io_service_ and
  /// post work to the appropriate event loop.
  ///

  /// Implements gRPC server handler.
  void HandlePushTask(const rpc::PushTaskRequest &request, rpc::PushTaskReply *reply,
                      rpc::SendReplyCallback send_reply_callback) override;

  /// Implements gRPC server handler.
  void HandleDirectActorCallArgWaitComplete(
      const rpc::DirectActorCallArgWaitCompleteRequest &request,
      rpc::DirectActorCallArgWaitCompleteReply *reply,
      rpc::SendReplyCallback send_reply_callback) override;

  /// Implements gRPC server handler.
  void HandleGetObjectStatus(const rpc::GetObjectStatusRequest &request,
                             rpc::GetObjectStatusReply *reply,
                             rpc::SendReplyCallback send_reply_callback) override;

  /// Implements gRPC server handler.
  void HandleWaitForActorOutOfScope(const rpc::WaitForActorOutOfScopeRequest &request,
                                    rpc::WaitForActorOutOfScopeReply *reply,
                                    rpc::SendReplyCallback send_reply_callback) override;

  /// Implements gRPC server handler.
  void HandleWaitForObjectEviction(const rpc::WaitForObjectEvictionRequest &request,
                                   rpc::WaitForObjectEvictionReply *reply,
                                   rpc::SendReplyCallback send_reply_callback) override;

  /// Implements gRPC server handler.
  void HandleWaitForRefRemoved(const rpc::WaitForRefRemovedRequest &request,
                               rpc::WaitForRefRemovedReply *reply,
                               rpc::SendReplyCallback send_reply_callback) override;

  /// Implements gRPC server handler.
  void HandleAddObjectLocationOwner(const rpc::AddObjectLocationOwnerRequest &request,
                                    rpc::AddObjectLocationOwnerReply *reply,
                                    rpc::SendReplyCallback send_reply_callback) override;

  /// Implements gRPC server handler.
  void HandleRemoveObjectLocationOwner(
      const rpc::RemoveObjectLocationOwnerRequest &request,
      rpc::RemoveObjectLocationOwnerReply *reply,
      rpc::SendReplyCallback send_reply_callback) override;

  /// Implements gRPC server handler.
  void HandleGetObjectLocationsOwner(const rpc::GetObjectLocationsOwnerRequest &request,
                                     rpc::GetObjectLocationsOwnerReply *reply,
                                     rpc::SendReplyCallback send_reply_callback) override;

  /// Implements gRPC server handler.
  void HandleKillActor(const rpc::KillActorRequest &request, rpc::KillActorReply *reply,
                       rpc::SendReplyCallback send_reply_callback) override;

  /// Implements gRPC server handler.
  void HandleCancelTask(const rpc::CancelTaskRequest &request,
                        rpc::CancelTaskReply *reply,
                        rpc::SendReplyCallback send_reply_callback) override;

  /// Implements gRPC server handler.
  void HandleRemoteCancelTask(const rpc::RemoteCancelTaskRequest &request,
                              rpc::RemoteCancelTaskReply *reply,
                              rpc::SendReplyCallback send_reply_callback) override;

  /// Implements gRPC server handler.
  void HandlePlasmaObjectReady(const rpc::PlasmaObjectReadyRequest &request,
                               rpc::PlasmaObjectReadyReply *reply,
                               rpc::SendReplyCallback send_reply_callback) override;

  /// Get statistics from core worker.
  void HandleGetCoreWorkerStats(const rpc::GetCoreWorkerStatsRequest &request,
                                rpc::GetCoreWorkerStatsReply *reply,
                                rpc::SendReplyCallback send_reply_callback) override;

  /// Trigger local GC on this worker.
  void HandleLocalGC(const rpc::LocalGCRequest &request, rpc::LocalGCReply *reply,
                     rpc::SendReplyCallback send_reply_callback) override;

  // Spill objects to external storage.
  void HandleSpillObjects(const rpc::SpillObjectsRequest &request,
                          rpc::SpillObjectsReply *reply,
                          rpc::SendReplyCallback send_reply_callback) override;

  // Restore objects from external storage.
  void HandleRestoreSpilledObjects(const rpc::RestoreSpilledObjectsRequest &request,
                                   rpc::RestoreSpilledObjectsReply *reply,
                                   rpc::SendReplyCallback send_reply_callback) override;

  // Delete objects from external storage.
  void HandleDeleteSpilledObjects(const rpc::DeleteSpilledObjectsRequest &request,
                                  rpc::DeleteSpilledObjectsReply *reply,
                                  rpc::SendReplyCallback send_reply_callback) override;

  // Make the this worker exit.
  void HandleExit(const rpc::ExitRequest &request, rpc::ExitReply *reply,
                  rpc::SendReplyCallback send_reply_callback) override;

  ///
  /// Public methods related to async actor call. This should only be used when
  /// the actor is (1) direct actor and (2) using asyncio mode.
  ///

  /// Block current fiber until event is triggered.
  void YieldCurrentFiber(FiberEvent &event);

  /// The callback expected to be implemented by the client.
  using SetResultCallback =
      std::function<void(std::shared_ptr<RayObject>, ObjectID object_id, void *)>;

  /// Perform async get from the object store.
  ///
  /// \param[in] object_id The id to call get on.
  /// \param[in] success_callback The callback to use the result object.
  /// \param[in] python_future the void* object to be passed to SetResultCallback
  /// \return void
  void GetAsync(const ObjectID &object_id, SetResultCallback success_callback,
                void *python_future);

 private:
  void SetCurrentTaskId(const TaskID &task_id);

  void SetActorId(const ActorID &actor_id);

  /// Run the io_service_ event loop. This should be called in a background thread.
  void RunIOService();

  /// (WORKER mode only) Exit the worker. This is the entrypoint used to shutdown a
  /// worker.
  void Exit(bool intentional);

  /// Register this worker or driver to GCS.
  void RegisterToGcs();

  /// Check if the raylet has failed. If so, shutdown.
  void CheckForRayletFailure(const boost::system::error_code &error);

  /// Heartbeat for internal bookkeeping.
  void InternalHeartbeat(const boost::system::error_code &error);

  ///
  /// Private methods related to task submission.
  ///

  /// Increase the local reference count for this object ID. Should be called
  /// by the language frontend when a new reference is created.
  ///
  /// \param[in] object_id The object ID to increase the reference count for.
  /// \param[in] call_site The call site from the language frontend.
  void AddLocalReference(const ObjectID &object_id, std::string call_site) {
    reference_counter_->AddLocalReference(object_id, call_site);
  }

  /// Stops the children tasks from the given TaskID
  ///
  /// \param[in] task_id of the parent task
  /// \param[in] force_kill Whether to force kill a task by killing the worker.
  Status CancelChildren(const TaskID &task_id, bool force_kill);

  ///
  /// Private methods related to task execution. Should not be used by driver processes.
  ///

  /// Execute a task.
  ///
  /// \param spec[in] task_spec Task specification.
  /// \param spec[in] resource_ids Resource IDs of resources assigned to this
  ///                 worker. If nullptr, reuse the previously assigned
  ///                 resources.
  /// \param results[out] return_objects Result objects that should be returned
  ///                     by value (not via plasma).
  /// \param results[out] borrowed_refs Refs that this task (or a nested task)
  ///                     was or is still borrowing. This includes all
  ///                     objects whose IDs we passed to the task in its
  ///                     arguments and recursively, any object IDs that were
  ///                     contained in those objects.
  /// \return Status.
  Status ExecuteTask(const TaskSpecification &task_spec,
                     const std::shared_ptr<ResourceMappingType> &resource_ids,
                     std::vector<std::shared_ptr<RayObject>> *return_objects,
                     ReferenceCounter::ReferenceTableProto *borrowed_refs);

  /// Execute a local mode task (runs normal ExecuteTask)
  ///
  /// \param spec[in] task_spec Task specification.
  void ExecuteTaskLocalMode(const TaskSpecification &task_spec,
                            const ActorID &actor_id = ActorID::Nil());

  /// KillActor API for a local mode.
  Status KillActorLocalMode(const ActorID &actor_id);

  /// Get a handle to a named actor for local mode.
  std::pair<const ActorHandle *, Status> GetNamedActorHandleLocalMode(
      const std::string &name);

  /// Get the values of the task arguments for the executor. Values are
  /// retrieved from the local plasma store or, if the value is inlined, from
  /// the task spec.
  ///
  /// This also pins all plasma arguments and ObjectIDs that were contained in
  /// an inlined argument by adding a local reference in the reference counter.
  /// This is to ensure that we have the address of the object's owner, which
  /// is needed to retrieve the value. It also ensures that when the task
  /// completes, we can retrieve any metadata about objects that are still
  /// being borrowed by this process. The IDs should be unpinned once the task
  /// completes.
  ///
  /// \param spec[in] task Task specification.
  /// \param args[out] args Argument data as RayObjects.
  /// \param args[out] arg_reference_ids ObjectIDs corresponding to each by
  ///                  reference argument. The length of this vector will be
  ///                  the same as args, and by value arguments will have
  ///                  ObjectID::Nil().
  ///                  // TODO(edoakes): this is a bit of a hack that's necessary because
  ///                  we have separate serialization paths for by-value and by-reference
  ///                  arguments in Python. This should ideally be handled better there.
  /// \param args[out] pinned_ids ObjectIDs that should be unpinned once the
  ///                  task completes execution.  This vector will be populated
  ///                  with all argument IDs that were passed by reference and
  ///                  any ObjectIDs that were included in the task spec's
  ///                  inlined arguments.
  /// \return Error if the values could not be retrieved.
  Status GetAndPinArgsForExecutor(const TaskSpecification &task,
                                  std::vector<std::shared_ptr<RayObject>> *args,
                                  std::vector<ObjectID> *arg_reference_ids,
                                  std::vector<ObjectID> *pinned_ids);

  /// Returns whether the message was sent to the wrong worker. The right error reply
  /// is sent automatically. Messages end up on the wrong worker when a worker dies
  /// and a new one takes its place with the same place. In this situation, we want
  /// the new worker to reject messages meant for the old one.
  bool HandleWrongRecipient(const WorkerID &intended_worker_id,
                            rpc::SendReplyCallback send_reply_callback) {
    if (intended_worker_id != worker_context_.GetWorkerID()) {
      std::ostringstream stream;
      stream << "Mismatched WorkerID: ignoring RPC for previous worker "
             << intended_worker_id
             << ", current worker ID: " << worker_context_.GetWorkerID();
      auto msg = stream.str();
      RAY_LOG(ERROR) << msg;
      send_reply_callback(Status::Invalid(msg), nullptr, nullptr);
      return true;
    } else {
      return false;
    }
  }

  /// Handler if a raylet node is removed from the cluster.
  void OnNodeRemoved(const rpc::GcsNodeInfo &node_info);

  /// Request the spillage of an object that we own from the primary that hosts
  /// the primary copy to spill.
  void SpillOwnedObject(const ObjectID &object_id, const std::shared_ptr<RayObject> &obj,
                        std::function<void()> callback);

  const CoreWorkerOptions options_;

  /// Callback to get the current language (e.g., Python) call site.
  std::function<void(std::string *)> get_call_site_;

  // Convenience method to get the current language call site.
  std::string CurrentCallSite() {
    std::string call_site;
    if (get_call_site_ != nullptr) {
      get_call_site_(&call_site);
    }
    return call_site;
  }

  /// Shared state of the worker. Includes process-level and thread-level state.
  /// TODO(edoakes): we should move process-level state into this class and make
  /// this a ThreadContext.
  WorkerContext worker_context_;

  /// The ID of the current task being executed by the main thread. If there
  /// are multiple threads, they will have a thread-local task ID stored in the
  /// worker context.
  TaskID main_thread_task_id_ GUARDED_BY(mutex_);

  // Flag indicating whether this worker has been shut down.
  bool shutdown_ = false;

  /// Event loop where the IO events are handled. e.g. async GCS operations.
  boost::asio::io_service io_service_;

  /// Keeps the io_service_ alive.
  boost::asio::io_service::work io_work_;

  /// Shared client call manager.
  std::unique_ptr<rpc::ClientCallManager> client_call_manager_;

  /// Shared core worker client pool.
  std::shared_ptr<rpc::CoreWorkerClientPool> core_worker_client_pool_;

  /// Timer used to periodically check if the raylet has died.
  boost::asio::steady_timer death_check_timer_;

  /// Timer for internal book-keeping.
  boost::asio::steady_timer internal_timer_;

  /// RPC server used to receive tasks to execute.
  std::unique_ptr<rpc::GrpcServer> core_worker_server_;

  /// Address of our RPC server.
  rpc::Address rpc_address_;

  /// Whether or not this worker is connected to the raylet and GCS.
  bool connected_ = false;

  // Client to the GCS shared by core worker interfaces.
  std::shared_ptr<gcs::GcsClient> gcs_client_;

  // Client to the raylet shared by core worker interfaces. This needs to be a
  // shared_ptr for direct calls because we can lease multiple workers through
  // one client, and we need to keep the connection alive until we return all
  // of the workers.
  std::shared_ptr<raylet::RayletClient> local_raylet_client_;

  // Thread that runs a boost::asio service to process IO events.
  std::thread io_thread_;

  // Keeps track of object ID reference counts.
  std::shared_ptr<ReferenceCounter> reference_counter_;

  ///
  /// Fields related to storing and retrieving objects.
  ///

  /// In-memory store for return objects.
  std::shared_ptr<CoreWorkerMemoryStore> memory_store_;

  /// Plasma store interface.
  std::shared_ptr<CoreWorkerPlasmaStoreProvider> plasma_store_provider_;

  std::unique_ptr<FutureResolver> future_resolver_;

  ///
  /// Fields related to task submission.
  ///

  // Tracks the currently pending tasks.
  std::shared_ptr<TaskManager> task_manager_;

  // Interface to submit tasks directly to other actors.
  std::shared_ptr<CoreWorkerDirectActorTaskSubmitter> direct_actor_submitter_;

  // Interface to submit non-actor tasks directly to leased workers.
  std::unique_ptr<CoreWorkerDirectTaskSubmitter> direct_task_submitter_;

  /// Manages recovery of objects stored in remote plasma nodes.
  std::unique_ptr<ObjectRecoveryManager> object_recovery_manager_;

  ///
  /// Fields related to actor handles.
  ///

  /// Interface to manage actor handles.
  std::unique_ptr<ActorManager> actor_manager_;

  ///
  /// Fields related to task execution.
  ///

  /// Protects around accesses to fields below. This should only ever be held
  /// for short-running periods of time.
  mutable absl::Mutex mutex_;

  /// Our actor ID. If this is nil, then we execute only stateless tasks.
  ActorID actor_id_ GUARDED_BY(mutex_);

  /// The currently executing task spec. We have to track this separately since
  /// we cannot access the thread-local worker contexts from GetCoreWorkerStats()
  TaskSpecification current_task_ GUARDED_BY(mutex_);

  /// Key value pairs to be displayed on Web UI.
  std::unordered_map<std::string, std::string> webui_display_ GUARDED_BY(mutex_);

  /// Actor title that consists of class name, args, kwargs for actor construction.
  std::string actor_title_ GUARDED_BY(mutex_);

  /// Number of tasks that have been pushed to the actor but not executed.
  std::atomic<int64_t> task_queue_length_;

  /// Number of executed tasks.
  std::atomic<int64_t> num_executed_tasks_;

  /// Event loop where tasks are processed.
  boost::asio::io_service task_execution_service_;

  /// The asio work to keep task_execution_service_ alive.
  boost::asio::io_service::work task_execution_service_work_;

  /// Profiler including a background thread that pushes profiling events to the GCS.
  std::shared_ptr<worker::Profiler> profiler_;

  /// A map from resource name to the resource IDs that are currently reserved
  /// for this worker. Each pair consists of the resource ID and the fraction
  /// of that resource allocated for this worker. This is set on task assignment.
  std::shared_ptr<ResourceMappingType> resource_ids_ GUARDED_BY(mutex_);

  /// Common rpc service for all worker modules.
  rpc::CoreWorkerGrpcService grpc_service_;

  /// Used to notify the task receiver when the arguments of a queued
  /// actor task are ready.
  std::shared_ptr<DependencyWaiterImpl> task_argument_waiter_;

  // Interface that receives tasks from direct actor calls.
  std::unique_ptr<CoreWorkerDirectTaskReceiver> direct_task_receiver_;

  // Queue of tasks to resubmit when the specified time passes.
  std::deque<std::pair<int64_t, TaskSpecification>> to_resubmit_ GUARDED_BY(mutex_);

  /// Map of named actor registry. It doesn't need to hold a lock because
  /// local mode is single-threaded.
  absl::flat_hash_map<std::string, ActorID> local_mode_named_actor_registry_;

  // Guard for `async_plasma_callbacks_` map.
  mutable absl::Mutex plasma_mutex_;

  // Callbacks for when when a plasma object becomes ready.
  absl::flat_hash_map<ObjectID, std::vector<std::function<void(void)>>>
      async_plasma_callbacks_ GUARDED_BY(plasma_mutex_);

  // Fallback for when GetAsync cannot directly get the requested object.
  void PlasmaCallback(SetResultCallback success, std::shared_ptr<RayObject> ray_object,
                      ObjectID object_id, void *py_future);

  /// Whether we are shutting down and not running further tasks.
  bool exiting_ = false;

  friend class CoreWorkerTest;
};

}  // namespace ray<|MERGE_RESOLUTION|>--- conflicted
+++ resolved
@@ -165,11 +165,7 @@
   int metrics_agent_port;
 
   std::function<void(const ActorID &)> on_actor_failure;
-<<<<<<< HEAD
-  std::function<void(const ObjectID &, const std::vector<std::shared_ptr<RayObject>> &)> on_object_failure;
-=======
-  std::function<bool(const ObjectID &)> on_object_failure;
->>>>>>> 7bd142a1
+  std::function<bool(const ObjectID &, const std::vector<std::shared_ptr<RayObject>> &)> on_object_failure;
 };
 
 /// Lifecycle management of one or more `CoreWorker` instances in a process.
