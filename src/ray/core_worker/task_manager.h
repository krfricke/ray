// Copyright 2017 The Ray Authors.
//
// Licensed under the Apache License, Version 2.0 (the "License");
// you may not use this file except in compliance with the License.
// You may obtain a copy of the License at
//
//  http://www.apache.org/licenses/LICENSE-2.0
//
// Unless required by applicable law or agreed to in writing, software
// distributed under the License is distributed on an "AS IS" BASIS,
// WITHOUT WARRANTIES OR CONDITIONS OF ANY KIND, either express or implied.
// See the License for the specific language governing permissions and
// limitations under the License.

#pragma once

#include "absl/base/thread_annotations.h"
#include "absl/container/flat_hash_map.h"
#include "absl/synchronization/mutex.h"
#include "ray/common/id.h"
#include "ray/common/task/task.h"
#include "ray/core_worker/store_provider/memory_store/memory_store.h"
#include "src/ray/protobuf/core_worker.pb.h"
#include "src/ray/protobuf/gcs.pb.h"

namespace ray {

class TaskFinisherInterface {
 public:
  virtual void CompletePendingTask(const TaskID &task_id, const rpc::PushTaskReply &reply,
                                   const rpc::Address &actor_addr) = 0;

  virtual bool PendingTaskFailed(const TaskID &task_id, rpc::ErrorType error_type,
                                 Status *status = nullptr) = 0;

  virtual void OnTaskDependenciesInlined(
      const std::vector<ObjectID> &inlined_dependency_ids,
      const std::vector<ObjectID> &contained_ids) = 0;

  virtual bool MarkTaskCanceled(const TaskID &task_id) = 0;

  virtual ~TaskFinisherInterface() {}
};

class TaskResubmissionInterface {
 public:
  virtual Status ResubmitTask(const TaskID &task_id,
                              std::vector<ObjectID> *task_deps) = 0;

  virtual ~TaskResubmissionInterface() {}
};

using RetryTaskCallback = std::function<void(TaskSpecification &spec, bool delay)>;
using ReconstructObjectCallback = std::function<void(const ObjectID &object_id)>;

class TaskManager : public TaskFinisherInterface, public TaskResubmissionInterface {
 public:
  TaskManager(std::shared_ptr<CoreWorkerMemoryStore> in_memory_store,
              std::shared_ptr<ReferenceCounter> reference_counter,
              RetryTaskCallback retry_task_callback,
              const std::function<bool(const NodeID &node_id)> &check_node_alive,
              ReconstructObjectCallback reconstruct_object_callback,
<<<<<<< HEAD
              std::function<void(const ObjectID &, const std::vector<std::shared_ptr<RayObject>> &)> on_object_failure)
=======
              std::function<bool(const ObjectID &)> on_object_failure)
>>>>>>> 7bd142a1
      : in_memory_store_(in_memory_store),
        reference_counter_(reference_counter),
        retry_task_callback_(retry_task_callback),
        check_node_alive_(check_node_alive),
        reconstruct_object_callback_(reconstruct_object_callback),
        on_object_failure_(on_object_failure) {
    reference_counter_->SetReleaseLineageCallback(
        [this](const ObjectID &object_id, std::vector<ObjectID> *ids_to_release) {
          RemoveLineageReference(object_id, ids_to_release);
          ShutdownIfNeeded();
        });
  }

  /// Add a task that is pending execution.
  ///
  /// \param[in] caller_address The rpc address of the calling task.
  /// \param[in] spec The spec of the pending task.
  /// \param[in] max_retries Number of times this task may be retried
  /// on failure.
  /// \return Void.
  void AddPendingTask(const rpc::Address &caller_address, const TaskSpecification &spec,
                      const std::string &call_site, int max_retries = 0);

  /// Resubmit a task that has completed execution before. This is used to
  /// reconstruct objects stored in Plasma that were lost.
  ///
  /// \param[in] task_id The ID of the task to resubmit.
  /// \param[out] task_deps The object dependencies of the resubmitted task,
  /// i.e. all arguments that were not inlined in the task spec. The caller is
  /// responsible for making sure that these dependencies become available, so
  /// that the resubmitted task can run. This is only populated if the task was
  /// not already pending and was successfully resubmitted.
  /// \return OK if the task was successfully resubmitted or was
  /// already pending, Invalid if the task spec is no longer present.
  Status ResubmitTask(const TaskID &task_id, std::vector<ObjectID> *task_deps) override;

  /// Wait for all pending tasks to finish, and then shutdown.
  ///
  /// \param shutdown The shutdown callback to call.
  void DrainAndShutdown(std::function<void()> shutdown);

  /// Write return objects for a pending task to the memory store.
  ///
  /// \param[in] task_id ID of the pending task.
  /// \param[in] reply Proto response to a direct actor or task call.
  /// \param[in] worker_addr Address of the worker that executed the task.
  /// \return Void.
  void CompletePendingTask(const TaskID &task_id, const rpc::PushTaskReply &reply,
                           const rpc::Address &worker_addr) override;

  /// A pending task failed. This will either retry the task or mark the task
  /// as failed if there are no retries left.
  ///
  /// \param[in] task_id ID of the pending task.
  /// \param[in] error_type The type of the specific error.
  /// \param[in] status Optional status message.
  /// \return Whether the task will be retried or not.
  bool PendingTaskFailed(const TaskID &task_id, rpc::ErrorType error_type,
                         Status *status = nullptr) override;

  /// A task's dependencies were inlined in the task spec. This will decrement
  /// the ref count for the dependency IDs. If the dependencies contained other
  /// ObjectIDs, then the ref count for these object IDs will be incremented.
  ///
  /// \param[in] inlined_dependency_ids The args that were originally passed by
  /// reference into the task, but have now been inlined.
  /// \param[in] contained_ids Any ObjectIDs that were newly inlined in the
  /// task spec, because a serialized copy of the ID was contained in one of
  /// the inlined dependencies.
  void OnTaskDependenciesInlined(const std::vector<ObjectID> &inlined_dependency_ids,
                                 const std::vector<ObjectID> &contained_ids) override;

  /// Set number of retries to zero for a task that is being canceled.
  ///
  /// \param[in] task_id to cancel.
  /// \return Whether the task was pending and was marked for cancellation.
  bool MarkTaskCanceled(const TaskID &task_id) override;

  /// Return the spec for a pending task.
  absl::optional<TaskSpecification> GetTaskSpec(const TaskID &task_id) const;

  /// Return specs for pending children tasks of the given parent task.
  std::vector<TaskID> GetPendingChildrenTasks(const TaskID &parent_task_id) const;

  /// Return whether this task can be submitted for execution.
  ///
  /// \param[in] task_id ID of the task to query.
  /// \return Whether the task can be submitted for execution.
  bool IsTaskSubmissible(const TaskID &task_id) const;

  /// Return whether the task is pending.
  ///
  /// \param[in] task_id ID of the task to query.
  /// \return Whether the task is pending.
  bool IsTaskPending(const TaskID &task_id) const;

  /// Return the number of submissible tasks. This includes both tasks that are
  /// pending execution and tasks that have finished but that may be
  /// re-executed to recover from a failure.
  size_t NumSubmissibleTasks() const;

  /// Return the number of pending tasks.
  size_t NumPendingTasks() const;

 private:
  struct TaskEntry {
    TaskEntry(const TaskSpecification &spec_arg, int num_retries_left_arg,
              size_t num_returns)
        : spec(spec_arg), num_retries_left(num_retries_left_arg) {
      for (size_t i = 0; i < num_returns; i++) {
        reconstructable_return_ids.insert(spec.ReturnId(i));
      }
    }
    /// The task spec. This is pinned as long as the following are true:
    /// - The task is still pending execution. This means that the task may
    /// fail and so it may be retried in the future.
    /// - The task finished execution, but it has num_retries_left > 0 and
    /// reconstructable_return_ids is not empty. This means that the task may
    /// be retried in the future to recreate its return objects.
    /// TODO(swang): The TaskSpec protobuf must be copied into the
    /// PushTaskRequest protobuf when sent to a worker so that we can retry it if
    /// the worker fails. We could avoid this by either not caching the full
    /// TaskSpec for tasks that cannot be retried (e.g., actor tasks), or by
    /// storing a shared_ptr to a PushTaskRequest protobuf for all tasks.
    const TaskSpecification spec;
    // Number of times this task may be resubmitted. If this reaches 0, then
    // the task entry may be erased.
    int num_retries_left;
    // Whether this task is currently pending execution. This is used to pin
    // the task entry if the task is still pending but all of its return IDs
    // are out of scope.
    bool pending = true;
    // Objects returned by this task that are reconstructable. This is set
    // initially to the task's return objects, since if the task fails, these
    // objects may be reconstructed by resubmitting the task. Once the task
    // finishes its first execution, then the objects that the task returned by
    // value are removed from this set because they can be inlined in any
    // dependent tasks. Objects that the task returned through plasma are
    // reconstructable, so they are only removed from this set once:
    // 1) The language frontend no longer has a reference to the object ID.
    // 2) There are no tasks that depend on the object. This includes both
    //    pending tasks and tasks that finished execution but that may be
    //    retried in the future.
    absl::flat_hash_set<ObjectID> reconstructable_return_ids;
  };

  /// Remove a lineage reference to this object ID. This should be called
  /// whenever a task that depended on this object ID can no longer be retried.
  void RemoveLineageReference(const ObjectID &object_id,
                              std::vector<ObjectID> *ids_to_release) LOCKS_EXCLUDED(mu_);

  /// Treat a pending task as failed. The lock should not be held when calling
  /// this method because it may trigger callbacks in this or other classes.
  void MarkPendingTaskFailed(const TaskID &task_id, const TaskSpecification &spec,
                             rpc::ErrorType error_type) LOCKS_EXCLUDED(mu_);

  /// Helper function to call RemoveSubmittedTaskReferences on the remaining
  /// dependencies of the given task spec after the task has finished or
  /// failed. The remaining dependencies are plasma objects and any ObjectIDs
  /// that were inlined in the task spec.
  void RemoveFinishedTaskReferences(
      TaskSpecification &spec, bool release_lineage, const rpc::Address &worker_addr,
      const ReferenceCounter::ReferenceTableProto &borrowed_refs);

  /// Shutdown if all tasks are finished and shutdown is scheduled.
  void ShutdownIfNeeded() LOCKS_EXCLUDED(mu_);

  /// Used to store task results.
  std::shared_ptr<CoreWorkerMemoryStore> in_memory_store_;

  /// Used for reference counting objects.
  /// The task manager is responsible for managing all references related to
  /// submitted tasks (dependencies and return objects).
  std::shared_ptr<ReferenceCounter> reference_counter_;

  /// Called when a task should be retried.
  const RetryTaskCallback retry_task_callback_;

  /// Called to check whether a raylet is still alive. This is used when
  /// processing a worker's reply to check whether the node that the worker
  /// was on is still alive. If the node is down, the plasma objects returned by the task
  /// are marked as failed.
  const std::function<bool(const NodeID &node_id)> check_node_alive_;
  /// Called when processing a worker's reply if the node that the worker was
  /// on died. This should be called to attempt to recover a plasma object
  /// returned by the task (or store an error if the object is not
  /// recoverable).
  const ReconstructObjectCallback reconstruct_object_callback_;

<<<<<<< HEAD
  std::function<void(const ObjectID &, const std::vector<std::shared_ptr<RayObject>> &)> on_object_failure_;
=======
  std::function<bool(const ObjectID &)> on_object_failure_;
>>>>>>> 7bd142a1

  // The number of task failures we have logged total.
  int64_t num_failure_logs_ GUARDED_BY(mu_) = 0;

  // The last time we logged a task failure.
  int64_t last_log_time_ms_ GUARDED_BY(mu_) = 0;

  /// Protects below fields.
  mutable absl::Mutex mu_;

  /// This map contains one entry per task that may be submitted for
  /// execution. This includes both tasks that are currently pending execution
  /// and tasks that finished execution but that may be retried again in the
  /// future.
  absl::flat_hash_map<TaskID, TaskEntry> submissible_tasks_ GUARDED_BY(mu_);

  /// Number of tasks that are pending. This is a count of all tasks in
  /// submissible_tasks_ that have been submitted and are currently pending
  /// execution.
  size_t num_pending_tasks_ = 0;

  /// Optional shutdown hook to call when pending tasks all finish.
  std::function<void()> shutdown_hook_ GUARDED_BY(mu_) = nullptr;
};

}  // namespace ray<|MERGE_RESOLUTION|>--- conflicted
+++ resolved
@@ -60,11 +60,7 @@
               RetryTaskCallback retry_task_callback,
               const std::function<bool(const NodeID &node_id)> &check_node_alive,
               ReconstructObjectCallback reconstruct_object_callback,
-<<<<<<< HEAD
-              std::function<void(const ObjectID &, const std::vector<std::shared_ptr<RayObject>> &)> on_object_failure)
-=======
-              std::function<bool(const ObjectID &)> on_object_failure)
->>>>>>> 7bd142a1
+              std::function<bool(const ObjectID &, const std::vector<std::shared_ptr<RayObject>> &)> on_object_failure)
       : in_memory_store_(in_memory_store),
         reference_counter_(reference_counter),
         retry_task_callback_(retry_task_callback),
@@ -254,11 +250,7 @@
   /// recoverable).
   const ReconstructObjectCallback reconstruct_object_callback_;
 
-<<<<<<< HEAD
-  std::function<void(const ObjectID &, const std::vector<std::shared_ptr<RayObject>> &)> on_object_failure_;
-=======
-  std::function<bool(const ObjectID &)> on_object_failure_;
->>>>>>> 7bd142a1
+  std::function<bool(const ObjectID &, const std::vector<std::shared_ptr<RayObject>> &)> on_object_failure_;
 
   // The number of task failures we have logged total.
   int64_t num_failure_logs_ GUARDED_BY(mu_) = 0;
