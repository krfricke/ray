import ray

import os
import signal
import sys

# TODOs:
# - try to support callbacks on actor task failure
#   - handle case where object already failed (maybe)
# - try to support context
#   - [Stephanie] try to support passing the original args
# - allow calling another task as part of the callback, and replacing the
#   original task's future with the new one.
#   - [Kai] replace the original future with a raw value returned by the
#   callback.
# - post the callbacks to the main event loop (for async and multithreaded
#   actors)
# - [Kai] writing some demo code
#   - mimic the current xgboost failure handling code
#   - show how it would work with the new API

# Benefits:
# - For actor handling, get immediate feedback when an actor has died.
# Compared to current system, where you need to repeatedly ping or check the
# actor's status.
# - Easier to save the context (actor handle, arguments, etc) as part of the
# failure handling for an object ref.
# - Handle a failure immediately instead of only receiving the exception once
# you call ray.get.

<<<<<<< HEAD
@ray.remote
def f():
    return "xyz"

@ray.remote
def g(s):
    pass


#g.remote(f.remote().on_failure(lambda: "abc"))  # g gets "abc"
#g.remote(f.remote().on_failure(lambda: print("oh no")))  # g gets normal exception
#
#g.remote("x").on_failure(lambda arg: print(arg))


@ray.remote
=======
# @ray.remote
# def f():
#     return "xyz"
#
# @ray.remote
# def g(s):
#     pass
#
#
# g.remote(f.remote().on_failure(lambda: "abc"))  # g gets "abc"
# g.remote(f.remote().on_failure(lambda: print("oh no")))  # g gets normal exception
#
# g.remote("x").on_failure(lambda arg: print(arg))


@ray.remote(max_retries=0)
>>>>>>> 7bd142a1
def fail_task():
    sys.exit(-1)

@ray.remote(max_retries=0)
def fail_task_with_arg(a, b):
    sys.exit(-1)

@ray.remote
class Child:
    def __init__(self):
        self.x = 0

    def inc(self, num):
        self.x += num
        return self.x

    def pid(self):
        return os.getpid()

@ray.remote
class Supervisor:
    def __init__(self):
        self.child = Child.remote()
        self.child.on_failure(lambda: print("oh no"))

    def send(self, num):
        self.child.inc.remote(num).on_failure(
                lambda: print("task failed"))

        #self.child.inc.remote(num).on_failure(self.child.inc.remote)

    def kill_child(self):
        pid = ray.get(self.child.pid.remote())
        os.kill(pid, signal.SIGKILL)

@ray.remote
class LoadBalancer:
    def __init__(self):
        self.replicas = [Replica.remote() for _ in range(3)]

    def submit(self):
        replica = self.replicas.pop(0)
        replica.submit.remote().on_failure(
                lambda handle, args: self.submit())
        self.replicas.append(replica)


# Demo ideas:
# - print some metrics when children die
# - resubmit a task on child death - could be same as our current max task
#   retries but more flexible.
# - actor replicas: resubmit a task to a replica upon failure


if __name__ == '__main__':
    ray.init()
<<<<<<< HEAD

    #supervisor = Supervisor.remote()
    #supervisor.kill_child.remote()
    #ray.get(supervisor.send.remote(1))

    ray.get(fail_task_with_arg.remote("x", "y").on_failure(
        lambda a, b: print("non-actor task died. args were:", a, b)))
=======
    # supervisor = Supervisor.remote()
    # supervisor.kill_child.remote()
    # ray.get(supervisor.send.remote(1))

    def handle_error():
        print("non-actor task died")
        return "ABC"

    print("Result", ray.get(fail_task.remote().on_failure(handle_error)))
>>>>>>> 7bd142a1
<|MERGE_RESOLUTION|>--- conflicted
+++ resolved
@@ -28,24 +28,6 @@
 # - Handle a failure immediately instead of only receiving the exception once
 # you call ray.get.
 
-<<<<<<< HEAD
-@ray.remote
-def f():
-    return "xyz"
-
-@ray.remote
-def g(s):
-    pass
-
-
-#g.remote(f.remote().on_failure(lambda: "abc"))  # g gets "abc"
-#g.remote(f.remote().on_failure(lambda: print("oh no")))  # g gets normal exception
-#
-#g.remote("x").on_failure(lambda arg: print(arg))
-
-
-@ray.remote
-=======
 # @ray.remote
 # def f():
 #     return "xyz"
@@ -62,7 +44,6 @@
 
 
 @ray.remote(max_retries=0)
->>>>>>> 7bd142a1
 def fail_task():
     sys.exit(-1)
 
@@ -119,22 +100,16 @@
 
 if __name__ == '__main__':
     ray.init()
-<<<<<<< HEAD
 
     #supervisor = Supervisor.remote()
     #supervisor.kill_child.remote()
     #ray.get(supervisor.send.remote(1))
 
-    ray.get(fail_task_with_arg.remote("x", "y").on_failure(
-        lambda a, b: print("non-actor task died. args were:", a, b)))
-=======
-    # supervisor = Supervisor.remote()
-    # supervisor.kill_child.remote()
-    # ray.get(supervisor.send.remote(1))
+    #ray.get(fail_task_with_arg.remote("x", "y").on_failure(
+    #    lambda a, b: print("non-actor task died. args were:", a, b)))
 
     def handle_error():
         print("non-actor task died")
         return "ABC"
 
-    print("Result", ray.get(fail_task.remote().on_failure(handle_error)))
->>>>>>> 7bd142a1
+    print("Result", ray.get(fail_task.remote().on_failure(handle_error)))