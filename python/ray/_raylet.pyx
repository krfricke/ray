# cython: profile=False
# distutils: language = c++
# cython: embedsignature = True
# cython: language_level = 3
# cython: c_string_encoding = default

from cpython.exc cimport PyErr_CheckSignals

import asyncio
import gc
import inspect
import threading
import traceback
import time
import logging
import os
import pickle
import sys
import _thread
import setproctitle

from libc.stdint cimport (
    int32_t,
    int64_t,
    INT64_MAX,
    uint64_t,
    uint8_t,
)
from libcpp cimport bool as c_bool
from libcpp.memory cimport (
    dynamic_pointer_cast,
    make_shared,
    shared_ptr,
    unique_ptr,
)
from libcpp.string cimport string as c_string
from libcpp.utility cimport pair
from libcpp.unordered_map cimport unordered_map
from libcpp.vector cimport vector as c_vector
from libcpp.pair cimport pair as c_pair

from cython.operator import dereference, postincrement

from ray.includes.common cimport (
    CBuffer,
    CAddress,
    CLanguage,
    CRayObject,
    CRayStatus,
    CGcsClientOptions,
    CTaskArg,
    CTaskArgByReference,
    CTaskArgByValue,
    CTaskType,
    CPlacementStrategy,
    CRayFunction,
    CWorkerType,
    move,
    LANGUAGE_CPP,
    LANGUAGE_JAVA,
    LANGUAGE_PYTHON,
    LocalMemoryBuffer,
    TASK_TYPE_NORMAL_TASK,
    TASK_TYPE_ACTOR_CREATION_TASK,
    TASK_TYPE_ACTOR_TASK,
    WORKER_TYPE_WORKER,
    WORKER_TYPE_DRIVER,
    WORKER_TYPE_SPILL_WORKER,
    WORKER_TYPE_RESTORE_WORKER,
    PLACEMENT_STRATEGY_PACK,
    PLACEMENT_STRATEGY_SPREAD,
    PLACEMENT_STRATEGY_STRICT_PACK,
    PLACEMENT_STRATEGY_STRICT_SPREAD,
)
from ray.includes.unique_ids cimport (
    CActorID,
    CObjectID,
    CNodeID,
    CPlacementGroupID,
)
from ray.includes.libcoreworker cimport (
    CActorCreationOptions,
    CPlacementGroupCreationOptions,
    CCoreWorkerOptions,
    CCoreWorkerProcess,
    CTaskOptions,
    ResourceMappingType,
    CFiberEvent,
    CActorHandle,
)
from ray.includes.ray_config cimport RayConfig
from ray.includes.global_state_accessor cimport CGlobalStateAccessor

import ray
from ray import external_storage
from ray.async_compat import (
    sync_to_async, get_new_event_loop)
import ray.memory_monitor as memory_monitor
import ray.ray_constants as ray_constants
from ray import profiling
from ray.exceptions import (
    RayError,
    RaySystemError,
    RayTaskError,
    ObjectStoreFullError,
    GetTimeoutError,
    TaskCancelledError
)
from ray.utils import decode
import msgpack

cimport cpython

include "includes/object_ref.pxi"
include "includes/unique_ids.pxi"
include "includes/ray_config.pxi"
include "includes/function_descriptor.pxi"
include "includes/buffer.pxi"
include "includes/common.pxi"
include "includes/serialization.pxi"
include "includes/libcoreworker.pxi"
include "includes/global_state_accessor.pxi"
include "includes/metric.pxi"

# Expose GCC & Clang macro to report
# whether C++ optimizations were enabled during compilation.
OPTIMIZED = __OPTIMIZE__

logger = logging.getLogger(__name__)


cdef int check_status(const CRayStatus& status) nogil except -1:
    if status.ok():
        return 0

    with gil:
        message = status.message().decode()

    if status.IsObjectStoreFull():
        raise ObjectStoreFullError(message)
    elif status.IsInterrupted():
        raise KeyboardInterrupt()
    elif status.IsTimedOut():
        raise GetTimeoutError(message)
    elif status.IsNotFound():
        raise ValueError(message)
    else:
        raise RaySystemError(message)

cdef RayObjectsToDataMetadataPairs(
        const c_vector[shared_ptr[CRayObject]] objects):
    data_metadata_pairs = []
    for i in range(objects.size()):
        # core_worker will return a nullptr for objects that couldn't be
        # retrieved from the store or if an object was an exception.
        if not objects[i].get():
            data_metadata_pairs.append((None, None))
        else:
            data = None
            metadata = None
            if objects[i].get().HasData():
                data = Buffer.make(objects[i].get().GetData())
            if objects[i].get().HasMetadata():
                metadata = Buffer.make(
                    objects[i].get().GetMetadata()).to_pybytes()
            data_metadata_pairs.append((data, metadata))
    return data_metadata_pairs


cdef VectorToObjectRefs(const c_vector[CObjectID] &object_refs):
    result = []
    for i in range(object_refs.size()):
        result.append(ObjectRef(object_refs[i].Binary()))
    return result


cdef c_vector[CObjectID] ObjectRefsToVector(object_refs):
    """A helper function that converts a Python list of object refs to a vector.

    Args:
        object_refs (list): The Python list of object refs.

    Returns:
        The output vector.
    """
    cdef:
        c_vector[CObjectID] result
    for object_ref in object_refs:
        result.push_back((<ObjectRef>object_ref).native())
    return result


def compute_task_id(ObjectRef object_ref):
    return TaskID(object_ref.native().TaskId().Binary())


cdef increase_recursion_limit():
    """Double the recusion limit if current depth is close to the limit"""
    cdef:
        CPyThreadState * s = <CPyThreadState *> PyThreadState_Get()
        int current_depth = s.recursion_depth
        int current_limit = Py_GetRecursionLimit()
        int new_limit = current_limit * 2

    if current_limit - current_depth < 500:
        Py_SetRecursionLimit(new_limit)
        logger.debug("Increasing Python recursion limit to {} "
                     "current recursion depth is {}.".format(
                         new_limit, current_depth))


@cython.auto_pickle(False)
cdef class Language:
    cdef CLanguage lang

    def __cinit__(self, int32_t lang):
        self.lang = <CLanguage>lang

    @staticmethod
    cdef from_native(const CLanguage& lang):
        return Language(<int32_t>lang)

    def value(self):
        return <int32_t>self.lang

    def __eq__(self, other):
        return (isinstance(other, Language) and
                (<int32_t>self.lang) == (<int32_t>(<Language>other).lang))

    def __repr__(self):
        if <int32_t>self.lang == <int32_t>LANGUAGE_PYTHON:
            return "PYTHON"
        elif <int32_t>self.lang == <int32_t>LANGUAGE_CPP:
            return "CPP"
        elif <int32_t>self.lang == <int32_t>LANGUAGE_JAVA:
            return "JAVA"
        else:
            raise Exception("Unexpected error")

    def __reduce__(self):
        return Language, (<int32_t>self.lang,)

    PYTHON = Language.from_native(LANGUAGE_PYTHON)
    CPP = Language.from_native(LANGUAGE_CPP)
    JAVA = Language.from_native(LANGUAGE_JAVA)


cdef int prepare_resources(
        dict resource_dict,
        unordered_map[c_string, double] *resource_map) except -1:
    cdef:
        unordered_map[c_string, double] out
        c_string resource_name

    if resource_dict is None:
        raise ValueError("Must provide resource map.")

    for key, value in resource_dict.items():
        if not (isinstance(value, int) or isinstance(value, float)):
            raise ValueError("Resource quantities may only be ints or floats.")
        if value < 0:
            raise ValueError("Resource quantities may not be negative.")
        if value > 0:
            if (value >= 1 and isinstance(value, float)
                    and not value.is_integer()):
                raise ValueError(
                    "Resource quantities >1 must be whole numbers.")
            resource_map[0][key.encode("ascii")] = float(value)
    return 0


cdef prepare_args(
        CoreWorker core_worker,
        Language language, args, c_vector[unique_ptr[CTaskArg]] *args_vector):
    cdef:
        size_t size
        int64_t put_threshold
        shared_ptr[CBuffer] arg_data
        c_vector[CObjectID] inlined_ids

    worker = ray.worker.global_worker
    put_threshold = RayConfig.instance().max_direct_call_object_size()
    for arg in args:
        if isinstance(arg, ObjectRef):
            c_arg = (<ObjectRef>arg).native()
            args_vector.push_back(
                unique_ptr[CTaskArg](new CTaskArgByReference(
                    c_arg,
                    CCoreWorkerProcess.GetCoreWorker().GetOwnerAddress(
                        c_arg))))

        else:
            serialized_arg = worker.get_serialization_context().serialize(arg)
            metadata = serialized_arg.metadata
            metadata_fields = metadata.split(b",")
            if language != Language.PYTHON:
                if metadata_fields[0] not in [
                        ray_constants.OBJECT_METADATA_TYPE_CROSS_LANGUAGE,
                        ray_constants.OBJECT_METADATA_TYPE_RAW,
                        ray_constants.OBJECT_METADATA_TYPE_ACTOR_HANDLE]:
                    raise Exception("Can't transfer {} data to {}".format(
                        metadata_fields[0], language))
            size = serialized_arg.total_bytes

            # TODO(edoakes): any objects containing ObjectRefs are spilled to
            # plasma here. This is inefficient for small objects, but inlined
            # arguments aren't associated ObjectRefs right now so this is a
            # simple fix for reference counting purposes.
            if <int64_t>size <= put_threshold:
                arg_data = dynamic_pointer_cast[CBuffer, LocalMemoryBuffer](
                        make_shared[LocalMemoryBuffer](size))
                if size > 0:
                    (<SerializedObject>serialized_arg).write_to(
                        Buffer.make(arg_data))
                for object_ref in serialized_arg.contained_object_refs:
                    inlined_ids.push_back((<ObjectRef>object_ref).native())
                args_vector.push_back(
                    unique_ptr[CTaskArg](new CTaskArgByValue(
                        make_shared[CRayObject](
                            arg_data, string_to_buffer(metadata),
                            inlined_ids))))
                inlined_ids.clear()
            else:
                args_vector.push_back(unique_ptr[CTaskArg](
                    new CTaskArgByReference(CObjectID.FromBinary(
                        core_worker.put_serialized_object(serialized_arg)),
                        CCoreWorkerProcess.GetCoreWorker().GetRpcAddress())))


cdef execute_task(
        CTaskType task_type,
        const c_string name,
        const CRayFunction &ray_function,
        const unordered_map[c_string, double] &c_resources,
        const c_vector[shared_ptr[CRayObject]] &c_args,
        const c_vector[CObjectID] &c_arg_reference_ids,
        const c_vector[CObjectID] &c_return_ids,
        c_vector[shared_ptr[CRayObject]] *returns):

    worker = ray.worker.global_worker
    manager = worker.function_actor_manager

    cdef:
        dict execution_infos = manager.execution_infos
        CoreWorker core_worker = worker.core_worker
        JobID job_id = core_worker.get_current_job_id()
        TaskID task_id = core_worker.get_current_task_id()
        CFiberEvent task_done_event

    # Automatically restrict the GPUs available to this task.
    ray.utils.set_cuda_visible_devices(ray.get_gpu_ids())

    function_descriptor = CFunctionDescriptorToPython(
        ray_function.GetFunctionDescriptor())

    if <int>task_type == <int>TASK_TYPE_ACTOR_CREATION_TASK:
        actor_class = manager.load_actor_class(job_id, function_descriptor)
        actor_id = core_worker.get_actor_id()
        worker.actors[actor_id] = actor_class.__new__(actor_class)

    execution_info = execution_infos.get(function_descriptor)
    if not execution_info:
        execution_info = manager.get_execution_info(
            job_id, function_descriptor)
        execution_infos[function_descriptor] = execution_info

    function_name = execution_info.function_name
    extra_data = (b'{"name": ' + function_name.encode("ascii") +
                  b' "task_id": ' + task_id.hex().encode("ascii") + b'}')

    task_name = name.decode("utf-8")
    title = f"ray::{task_name}"

    if <int>task_type == <int>TASK_TYPE_NORMAL_TASK:
        next_title = "ray::IDLE"
        function_executor = execution_info.function
    else:
        actor = worker.actors[core_worker.get_actor_id()]
        class_name = actor.__class__.__name__
        next_title = f"ray::{class_name}"
        pid = os.getpid()
        worker_name = f"ray_{class_name}_{pid}"
        if c_resources.find(b"object_store_memory") != c_resources.end():
            worker.core_worker.set_object_store_client_options(
                worker_name,
                int(ray_constants.from_memory_units(
                        dereference(
                            c_resources.find(b"object_store_memory")).second)))

        def function_executor(*arguments, **kwarguments):
            function = execution_info.function

            if core_worker.current_actor_is_asyncio():
                # Increase recursion limit if necessary. In asyncio mode,
                # we have many parallel callstacks (represented in fibers)
                # that's suspended for execution. Python interpreter will
                # mistakenly count each callstack towards recusion limit.
                # We don't need to worry about stackoverflow here because
                # the max number of callstacks is limited in direct actor
                # transport with max_concurrency flag.
                increase_recursion_limit()

                if inspect.iscoroutinefunction(function.method):
                    async_function = function
                else:
                    # Just execute the method if it's ray internal method.
                    if function.name.startswith("__ray"):
                        return function(actor, *arguments, **kwarguments)
                    async_function = sync_to_async(function)

                return core_worker.run_async_func_in_event_loop(
                    async_function, actor, *arguments, **kwarguments)

            return function(actor, *arguments, **kwarguments)

    with core_worker.profile_event(b"task", extra_data=extra_data):
        try:
            task_exception = False
            if not (<int>task_type == <int>TASK_TYPE_ACTOR_TASK
                    and function_name == "__ray_terminate__"):
                worker.reraise_actor_init_error()
                worker.memory_monitor.raise_if_low_memory()

            with core_worker.profile_event(b"task:deserialize_arguments"):
                if c_args.empty():
                    args, kwargs = [], {}
                else:
                    metadata_pairs = RayObjectsToDataMetadataPairs(c_args)
                    object_refs = VectorToObjectRefs(c_arg_reference_ids)

                    if core_worker.current_actor_is_asyncio():
                        # We deserialize objects in event loop thread to
                        # prevent segfaults. See #7799
                        async def deserialize_args():
                            return (ray.worker.global_worker
                                    .deserialize_objects(
                                        metadata_pairs, object_refs))
                        args = core_worker.run_async_func_in_event_loop(
                            deserialize_args)
                    else:
                        args = ray.worker.global_worker.deserialize_objects(
                            metadata_pairs, object_refs)

                    for arg in args:
                        if isinstance(arg, RayError):
                            raise arg
                    args, kwargs = ray.signature.recover_args(args)

            if (<int>task_type == <int>TASK_TYPE_ACTOR_CREATION_TASK):
                actor = worker.actors[core_worker.get_actor_id()]
                class_name = actor.__class__.__name__
                actor_title = f"{class_name}({args!r}, {kwargs!r})"
                core_worker.set_actor_title(actor_title.encode("utf-8"))
            # Execute the task.
            with core_worker.profile_event(b"task:execute"):
                task_exception = True
                try:
                    with ray.worker._changeproctitle(title, next_title):
                        outputs = function_executor(*args, **kwargs)
                    task_exception = False
                except KeyboardInterrupt as e:
                    raise TaskCancelledError(
                            core_worker.get_current_task_id())
                if c_return_ids.size() == 1:
                    outputs = (outputs,)
            # Check for a cancellation that was called when the function
            # was exiting and was raised after the except block.
            if not check_signals().ok():
                task_exception = True
                raise TaskCancelledError(
                            core_worker.get_current_task_id())
            # Store the outputs in the object store.
            with core_worker.profile_event(b"task:store_outputs"):
                core_worker.store_task_outputs(
                    worker, outputs, c_return_ids, returns)
        except Exception as error:
            # If the debugger is enabled, drop into the remote pdb here.
            if "RAY_PDB" in os.environ:
                ray.util.pdb.post_mortem()

            if (<int>task_type == <int>TASK_TYPE_ACTOR_CREATION_TASK):
                worker.mark_actor_init_failed(error)

            backtrace = ray.utils.format_error_message(
                traceback.format_exc(), task_exception=task_exception)
            if isinstance(error, RayTaskError):
                # Avoid recursive nesting of RayTaskError.
                failure_object = RayTaskError(function_name, backtrace,
                                              error.cause_cls, proctitle=title)
            else:
                failure_object = RayTaskError(function_name, backtrace,
                                              error.__class__, proctitle=title)
            errors = []
            for _ in range(c_return_ids.size()):
                errors.append(failure_object)
            core_worker.store_task_outputs(
                worker, errors, c_return_ids, returns)
            ray.utils.push_error_to_driver(
                worker,
                ray_constants.TASK_PUSH_ERROR,
                str(failure_object),
                job_id=worker.current_job_id)

    if execution_info.max_calls != 0:
        # Reset the state of the worker for the next task to execute.
        # Increase the task execution counter.
        manager.increase_task_counter(job_id, function_descriptor)

        # If we've reached the max number of executions for this worker, exit.
        task_counter = manager.get_task_counter(job_id, function_descriptor)
        if task_counter == execution_info.max_calls:
            exit = SystemExit(0)
            exit.is_ray_terminate = True
            raise exit


cdef CRayStatus task_execution_handler(
        CTaskType task_type,
        const c_string task_name,
        const CRayFunction &ray_function,
        const unordered_map[c_string, double] &c_resources,
        const c_vector[shared_ptr[CRayObject]] &c_args,
        const c_vector[CObjectID] &c_arg_reference_ids,
        const c_vector[CObjectID] &c_return_ids,
        c_vector[shared_ptr[CRayObject]] *returns) nogil:

    with gil:
        try:
            try:
                # The call to execute_task should never raise an exception. If
                # it does, that indicates that there was an internal error.
                execute_task(task_type, task_name, ray_function, c_resources,
                             c_args, c_arg_reference_ids, c_return_ids,
                             returns)
            except Exception:
                traceback_str = traceback.format_exc() + (
                    "An unexpected internal error occurred while the worker "
                    "was executing a task.")
                ray.utils.push_error_to_driver(
                    ray.worker.global_worker,
                    "worker_crash",
                    traceback_str,
                    job_id=None)
                sys.exit(1)
        except SystemExit as e:
            # Tell the core worker to exit as soon as the result objects
            # are processed.
            if hasattr(e, "is_ray_terminate"):
                return CRayStatus.IntentionalSystemExit()
            else:
                logger.exception("SystemExit was raised from the worker")
                return CRayStatus.UnexpectedSystemExit()

    return CRayStatus.OK()

cdef c_bool kill_main_task() nogil:
    with gil:
        if setproctitle.getproctitle() != "ray::IDLE":
            _thread.interrupt_main()
            return True
        return False


cdef CRayStatus check_signals() nogil:
    with gil:
        try:
            PyErr_CheckSignals()
        except KeyboardInterrupt:
            return CRayStatus.Interrupted(b"")
    return CRayStatus.OK()


cdef void gc_collect() nogil:
    with gil:
        start = time.perf_counter()
        num_freed = gc.collect()
        end = time.perf_counter()
        if num_freed > 0:
            logger.debug(
                "gc.collect() freed {} refs in {} seconds".format(
                    num_freed, end - start))

cdef void on_actor_failure(const CActorID &c_actor_id) nogil:
    with gil:
        actor_id = ActorID(c_actor_id.Binary())
        core_worker = ray.worker.global_worker.core_worker
        core_worker.on_actor_failure(actor_id)

<<<<<<< HEAD
def on_object_failure_gil(object_id, serialized_args):
    args = ray.worker.global_worker.deserialize_objects(
        serialized_args, [None for _ in serialized_args])
    args, kwargs = ray.signature.recover_args(args)

    core_worker = ray.worker.global_worker.core_worker
    core_worker.on_object_failure(object_id, args)


cdef void on_object_failure(const CObjectID &c_object_id, const c_vector[shared_ptr[CRayObject]] &c_args) nogil:
=======
cdef c_bool on_object_failure(const CObjectID &c_object_id) nogil:
>>>>>>> 7bd142a1
    with gil:
        metadata_pairs = RayObjectsToDataMetadataPairs(c_args)
        object_id = ObjectID(c_object_id.Binary())
<<<<<<< HEAD
        on_object_failure_gil(object_id, metadata_pairs)
=======
        core_worker = ray.worker.global_worker.core_worker

        val = core_worker.on_object_failure(object_id)
        if val is None:
            return False
        elif isinstance(val, ObjectID):
            # TODO: Alias object ID
            return True
        else:
            serialized = ray.worker.global_worker.get_serialization_context().serialize(val)
            core_worker.put_serialized_object(serialized, object_ref=object_id)
            return True
>>>>>>> 7bd142a1

cdef c_vector[c_string] spill_objects_handler(
        const c_vector[CObjectID]& object_ids_to_spill) nogil:
    cdef c_vector[c_string] return_urls
    with gil:
        object_refs = VectorToObjectRefs(object_ids_to_spill)
        try:
            with ray.worker._changeproctitle(
                    ray_constants.WORKER_PROCESS_TYPE_SPILL_WORKER,
                    ray_constants.WORKER_PROCESS_TYPE_SPILL_WORKER_IDLE):
                urls = external_storage.spill_objects(object_refs)
            for url in urls:
                return_urls.push_back(url)
        except Exception:
            exception_str = (
                "An unexpected internal error occurred while the IO worker "
                "was spilling objects.")
            logger.exception(exception_str)
            ray.utils.push_error_to_driver(
                ray.worker.global_worker,
                "spill_objects_error",
                traceback.format_exc() + exception_str,
                job_id=None)
        return return_urls


cdef void restore_spilled_objects_handler(
        const c_vector[CObjectID]& object_ids_to_restore,
        const c_vector[c_string]& object_urls) nogil:
    with gil:
        urls = []
        size = object_urls.size()
        for i in range(size):
            urls.append(object_urls[i])
        object_refs = VectorToObjectRefs(object_ids_to_restore)
        try:
            with ray.worker._changeproctitle(
                    ray_constants.WORKER_PROCESS_TYPE_RESTORE_WORKER,
                    ray_constants.WORKER_PROCESS_TYPE_RESTORE_WORKER_IDLE):
                external_storage.restore_spilled_objects(object_refs, urls)
        except Exception:
            exception_str = (
                "An unexpected internal error occurred while the IO worker "
                "was restoring spilled objects.")
            logger.exception(exception_str)
            ray.utils.push_error_to_driver(
                ray.worker.global_worker,
                "restore_spilled_objects_error",
                traceback.format_exc() + exception_str,
                job_id=None)


cdef void delete_spilled_objects_handler(
        const c_vector[c_string]& object_urls,
        CWorkerType worker_type) nogil:
    with gil:
        urls = []
        size = object_urls.size()
        for i in range(size):
            urls.append(object_urls[i])
        try:
            # Get proctitle.
            if <int> worker_type == <int> WORKER_TYPE_SPILL_WORKER:
                original_proctitle = (
                    ray_constants.WORKER_PROCESS_TYPE_SPILL_WORKER_IDLE)
                proctitle = (
                    ray_constants.WORKER_PROCESS_TYPE_SPILL_WORKER_DELETE)
            elif <int> worker_type == <int> WORKER_TYPE_RESTORE_WORKER:
                original_proctitle = (
                    ray_constants.WORKER_PROCESS_TYPE_RESTORE_WORKER_IDLE)
                proctitle = (
                    ray_constants.WORKER_PROCESS_TYPE_RESTORE_WORKER_DELETE)
            else:
                assert False, ("This line shouldn't be reachable.")

            # Delete objects.
            with ray.worker._changeproctitle(
                    proctitle,
                    original_proctitle):
                external_storage.delete_spilled_objects(urls)
        except Exception:
            exception_str = (
                "An unexpected internal error occurred while the IO worker "
                "was deleting spilled objects.")
            logger.exception(exception_str)
            ray.utils.push_error_to_driver(
                ray.worker.global_worker,
                "delete_spilled_objects_error",
                traceback.format_exc() + exception_str,
                job_id=None)


# This function introduces ~2-7us of overhead per call (i.e., it can be called
# up to hundreds of thousands of times per second).
cdef void get_py_stack(c_string* stack_out) nogil:
    """Get the Python call site.

    This can be called from within C++ code to retrieve the file name and line
    number of the Python code that is calling into the core worker.
    """
    with gil:
        try:
            frame = inspect.currentframe()
        except ValueError:  # overhead of exception handling is about 20us
            stack_out[0] = "".encode("ascii")
            return
        msg_frames = []
        while frame and len(msg_frames) < 4:
            filename = frame.f_code.co_filename
            # Decode Ray internal frames to add annotations.
            if filename.endswith("ray/worker.py"):
                if frame.f_code.co_name == "put":
                    msg_frames = ["(put object) "]
            elif filename.endswith("ray/workers/default_worker.py"):
                pass
            elif filename.endswith("ray/remote_function.py"):
                # TODO(ekl) distinguish between task return objects and
                # arguments. This can only be done in the core worker.
                msg_frames = ["(task call) "]
            elif filename.endswith("ray/actor.py"):
                # TODO(ekl) distinguish between actor return objects and
                # arguments. This can only be done in the core worker.
                msg_frames = ["(actor call) "]
            elif filename.endswith("ray/serialization.py"):
                if frame.f_code.co_name == "id_deserializer":
                    msg_frames = ["(deserialize task arg) "]
            else:
                msg_frames.append("{}:{}:{}".format(
                    frame.f_code.co_filename, frame.f_code.co_name,
                    frame.f_lineno))
            frame = frame.f_back
        stack_out[0] = " | ".join(msg_frames).encode("ascii")

cdef shared_ptr[CBuffer] string_to_buffer(c_string& c_str):
    cdef shared_ptr[CBuffer] empty_metadata
    if c_str.size() == 0:
        return empty_metadata
    return dynamic_pointer_cast[
        CBuffer, LocalMemoryBuffer](
            make_shared[LocalMemoryBuffer](
                <uint8_t*>(c_str.data()), c_str.size(), True))


cdef void terminate_asyncio_thread() nogil:
    with gil:
        core_worker = ray.worker.global_worker.core_worker
        core_worker.destroy_event_loop_if_exists()


# An empty profile event context to be used when the timeline is disabled.
cdef class EmptyProfileEvent:
    def __enter__(self):
        pass

    def __exit__(self, *args):
        pass

cdef class CoreWorker:

    def __cinit__(self, worker_type, store_socket, raylet_socket,
                  JobID job_id, GcsClientOptions gcs_options, log_dir,
                  node_ip_address, node_manager_port, raylet_ip_address,
                  local_mode, driver_name, stdout_file, stderr_file,
                  serialized_job_config, metrics_agent_port):
        self.is_local_mode = local_mode

        cdef CCoreWorkerOptions options = CCoreWorkerOptions()
        if worker_type in (ray.LOCAL_MODE, ray.SCRIPT_MODE):
            self.is_driver = True
            options.worker_type = WORKER_TYPE_DRIVER
        elif worker_type == ray.WORKER_MODE:
            self.is_driver = False
            options.worker_type = WORKER_TYPE_WORKER
        elif worker_type == ray.SPILL_WORKER_MODE:
            self.is_driver = False
            options.worker_type = WORKER_TYPE_SPILL_WORKER
        elif worker_type == ray.RESTORE_WORKER_MODE:
            self.is_driver = False
            options.worker_type = WORKER_TYPE_RESTORE_WORKER
        else:
            raise ValueError(f"Unknown worker type: {worker_type}")
        options.language = LANGUAGE_PYTHON
        options.store_socket = store_socket.encode("ascii")
        options.raylet_socket = raylet_socket.encode("ascii")
        options.job_id = job_id.native()
        options.gcs_options = gcs_options.native()[0]
        options.enable_logging = True
        options.log_dir = log_dir.encode("utf-8")
        options.install_failure_signal_handler = True
        options.node_ip_address = node_ip_address.encode("utf-8")
        options.node_manager_port = node_manager_port
        options.raylet_ip_address = raylet_ip_address.encode("utf-8")
        options.driver_name = driver_name
        options.stdout_file = stdout_file
        options.stderr_file = stderr_file
        options.task_execution_callback = task_execution_handler
        options.check_signals = check_signals
        options.gc_collect = gc_collect
        options.spill_objects = spill_objects_handler
        options.restore_spilled_objects = restore_spilled_objects_handler
        options.delete_spilled_objects = delete_spilled_objects_handler
        options.get_lang_stack = get_py_stack
        options.ref_counting_enabled = True
        options.is_local_mode = local_mode
        options.num_workers = 1
        options.kill_main = kill_main_task
        options.terminate_asyncio_thread = terminate_asyncio_thread
        options.serialized_job_config = serialized_job_config
        options.metrics_agent_port = metrics_agent_port

        options.on_actor_failure = on_actor_failure
        options.on_object_failure = on_object_failure

        CCoreWorkerProcess.Initialize(options)

        self.actor_handles = {}
        self.object_ref_failure_callbacks = {}

    def register_actor_handle(self, actor_id, actor_handle):
        self.actor_handles[actor_id] = actor_handle

    def register_object_ref_failure_callback(self, object_id, callback):
        self.object_ref_failure_callbacks[object_id] = callback

    def on_actor_failure(self, actor_id):
        actor_handle = self.actor_handles[actor_id]
        if actor_handle.on_failure_callback is not None:
            actor_handle.on_failure_callback()

    def on_object_failure(self, object_id, args):
        if object_id in self.object_ref_failure_callbacks:
<<<<<<< HEAD
            self.object_ref_failure_callbacks[object_id](*args)
=======
            return self.object_ref_failure_callbacks[object_id]()
>>>>>>> 7bd142a1

    def __dealloc__(self):
        with nogil:
            # If it's a worker, the core worker process should have been
            # shutdown. So we can't call
            # `CCoreWorkerProcess.GetCoreWorker().GetWorkerType()` here.
            # Instead, we use the cached `is_driver` flag to test if it's a
            # driver.
            if self.is_driver:
                CCoreWorkerProcess.Shutdown()

    def run_task_loop(self):
        with nogil:
            CCoreWorkerProcess.RunTaskExecutionLoop()

    def get_current_task_id(self):
        return TaskID(
            CCoreWorkerProcess.GetCoreWorker().GetCurrentTaskId().Binary())

    def get_current_job_id(self):
        return JobID(
            CCoreWorkerProcess.GetCoreWorker().GetCurrentJobId().Binary())

    def get_current_node_id(self):
        return NodeID(
            CCoreWorkerProcess.GetCoreWorker().GetCurrentNodeId().Binary())

    def get_actor_id(self):
        return ActorID(
            CCoreWorkerProcess.GetCoreWorker().GetActorId().Binary())

    def get_placement_group_id(self):
        return PlacementGroupID(
            CCoreWorkerProcess.GetCoreWorker()
            .GetCurrentPlacementGroupId().Binary())

    def should_capture_child_tasks_in_placement_group(self):
        return CCoreWorkerProcess.GetCoreWorker(
            ).ShouldCaptureChildTasksInPlacementGroup()

    def set_webui_display(self, key, message):
        CCoreWorkerProcess.GetCoreWorker().SetWebuiDisplay(key, message)

    def set_actor_title(self, title):
        CCoreWorkerProcess.GetCoreWorker().SetActorTitle(title)

    def get_plasma_event_handler(self):
        return self.plasma_event_handler

    def get_objects(self, object_refs, TaskID current_task_id,
                    int64_t timeout_ms=-1, plasma_objects_only=False):
        cdef:
            c_vector[shared_ptr[CRayObject]] results
            CTaskID c_task_id = current_task_id.native()
            c_vector[CObjectID] c_object_ids = ObjectRefsToVector(object_refs)
            c_bool _plasma_objects_only = plasma_objects_only
        with nogil:
            check_status(CCoreWorkerProcess.GetCoreWorker().Get(
                c_object_ids, timeout_ms, &results, _plasma_objects_only))

        return RayObjectsToDataMetadataPairs(results)

    def object_exists(self, ObjectRef object_ref):
        cdef:
            c_bool has_object
            CObjectID c_object_id = object_ref.native()

        with nogil:
            check_status(CCoreWorkerProcess.GetCoreWorker().Contains(
                c_object_id, &has_object))

        return has_object

    cdef _create_put_buffer(self, shared_ptr[CBuffer] &metadata,
                            size_t data_size, ObjectRef object_ref,
                            c_vector[CObjectID] contained_ids,
                            CObjectID *c_object_id, shared_ptr[CBuffer] *data):
        if object_ref is None:
            with nogil:
                check_status(CCoreWorkerProcess.GetCoreWorker().Create(
                             metadata, data_size, contained_ids,
                             c_object_id, data))
        else:
            c_object_id[0] = object_ref.native()
            with nogil:
                check_status(CCoreWorkerProcess.GetCoreWorker().Create(
                            metadata, data_size, c_object_id[0],
                            CCoreWorkerProcess.GetCoreWorker().GetRpcAddress(),
                            data))

        # If data is nullptr, that means the ObjectRef already existed,
        # which we ignore.
        # TODO(edoakes): this is hacky, we should return the error instead
        # and deal with it here.
        return data.get() == NULL

    def put_file_like_object(
            self, metadata, data_size, file_like, ObjectRef object_ref=None):
        """Directly create a new Plasma Store object from a file like
        object. This avoids extra memory copy.

        Args:
            metadata (bytes): The metadata of the object.
            data_size (int): The size of the data buffer.
            file_like: A python file object that provides the `readinto`
                interface.
            object_ref: The new ObjectRef.
        """
        cdef:
            CObjectID c_object_id
            shared_ptr[CBuffer] data_buf
            shared_ptr[CBuffer] metadata_buf
            int64_t put_threshold
            c_bool put_small_object_in_memory_store
            c_vector[CObjectID] c_object_id_vector
        # TODO(suquark): This method does not support put objects to
        # in memory store currently.
        metadata_buf = string_to_buffer(metadata)
        object_already_exists = self._create_put_buffer(
            metadata_buf, data_size, object_ref,
            ObjectRefsToVector([]),
            &c_object_id, &data_buf)
        if object_already_exists:
            logger.debug("Object already exists in 'put_file_like_object'.")
            return
        data = Buffer.make(data_buf)
        view = memoryview(data)
        index = 0
        while index < data_size:
            bytes_read = file_like.readinto(view[index:])
            index += bytes_read
        with nogil:
            # Using custom object refs is not supported because we
            # can't track their lifecycle, so we don't pin the object
            # in this case.
            check_status(CCoreWorkerProcess.GetCoreWorker().Seal(
                         c_object_id, pin_object=False))

    def put_serialized_object(self, serialized_object,
                              ObjectRef object_ref=None,
                              c_bool pin_object=True):
        cdef:
            CObjectID c_object_id
            shared_ptr[CBuffer] data
            shared_ptr[CBuffer] metadata
            int64_t put_threshold
            c_bool put_small_object_in_memory_store
            c_vector[CObjectID] c_object_id_vector

        metadata = string_to_buffer(serialized_object.metadata)
        put_threshold = RayConfig.instance().max_direct_call_object_size()
        put_small_object_in_memory_store = (
            RayConfig.instance().put_small_object_in_memory_store())
        total_bytes = serialized_object.total_bytes
        object_already_exists = self._create_put_buffer(
            metadata, total_bytes, object_ref,
            ObjectRefsToVector(serialized_object.contained_object_refs),
            &c_object_id, &data)

        if not object_already_exists:
            if total_bytes > 0:
                (<SerializedObject>serialized_object).write_to(
                    Buffer.make(data))
            if self.is_local_mode or (put_small_object_in_memory_store
               and <int64_t>total_bytes < put_threshold):
                c_object_id_vector.push_back(c_object_id)
                check_status(CCoreWorkerProcess.GetCoreWorker().Put(
                        CRayObject(data, metadata, c_object_id_vector),
                        c_object_id_vector, c_object_id))
            else:
                with nogil:
                    # Using custom object refs is not supported because we
                    # can't track their lifecycle, so we don't pin the object
                    # in this case.
                    check_status(CCoreWorkerProcess.GetCoreWorker().Seal(
                                    c_object_id,
                                    pin_object and object_ref is None))

        return c_object_id.Binary()

    def wait(self, object_refs, int num_returns, int64_t timeout_ms,
             TaskID current_task_id):
        cdef:
            c_vector[CObjectID] wait_ids
            c_vector[c_bool] results
            CTaskID c_task_id = current_task_id.native()

        wait_ids = ObjectRefsToVector(object_refs)
        with nogil:
            check_status(CCoreWorkerProcess.GetCoreWorker().Wait(
                wait_ids, num_returns, timeout_ms, &results))

        assert len(results) == len(object_refs)

        ready, not_ready = [], []
        for i, object_ref in enumerate(object_refs):
            if results[i]:
                ready.append(object_ref)
            else:
                not_ready.append(object_ref)

        return ready, not_ready

    def free_objects(self, object_refs, c_bool local_only,
                     c_bool delete_creating_tasks):
        cdef:
            c_vector[CObjectID] free_ids = ObjectRefsToVector(object_refs)

        with nogil:
            check_status(CCoreWorkerProcess.GetCoreWorker().Delete(
                free_ids, local_only, delete_creating_tasks))

    def global_gc(self):
        with nogil:
            CCoreWorkerProcess.GetCoreWorker().TriggerGlobalGC()

    def set_object_store_client_options(self, client_name,
                                        int64_t limit_bytes):
        try:
            logger.debug("Setting plasma memory limit to {} for {}".format(
                limit_bytes, client_name))
            check_status(CCoreWorkerProcess.GetCoreWorker().SetClientOptions(
                client_name.encode("ascii"), limit_bytes))
        except RayError as e:
            self.dump_object_store_memory_usage()
            raise memory_monitor.RayOutOfMemoryError(
                "Failed to set object_store_memory={} for {}. The "
                "plasma store may have insufficient memory remaining "
                "to satisfy this limit (30% of object store memory is "
                "permanently reserved for shared usage). The current "
                "object store memory status is:\n\n{}".format(
                    limit_bytes, client_name, e))

    def dump_object_store_memory_usage(self):
        message = CCoreWorkerProcess.GetCoreWorker().MemoryUsageString()
        logger.warning("Local object store memory usage:\n{}\n".format(
            message.decode("utf-8")))

    def submit_task(self,
                    Language language,
                    FunctionDescriptor function_descriptor,
                    args,
                    c_string name,
                    int num_returns,
                    resources,
                    int max_retries,
                    PlacementGroupID placement_group_id,
                    int64_t placement_group_bundle_index,
                    c_bool placement_group_capture_child_tasks,
                    override_environment_variables):
        cdef:
            unordered_map[c_string, double] c_resources
            CRayFunction ray_function
            c_vector[unique_ptr[CTaskArg]] args_vector
            c_vector[CObjectID] return_ids
            CPlacementGroupID c_placement_group_id = \
                placement_group_id.native()
            unordered_map[c_string, c_string] \
                c_override_environment_variables = \
                override_environment_variables

        with self.profile_event(b"submit_task"):
            prepare_resources(resources, &c_resources)
            ray_function = CRayFunction(
                language.lang, function_descriptor.descriptor)
            prepare_args(self, language, args, &args_vector)

            with nogil:
                CCoreWorkerProcess.GetCoreWorker().SubmitTask(
                    ray_function, args_vector, CTaskOptions(
                        name, num_returns, c_resources,
                        c_override_environment_variables),
                    &return_ids, max_retries,
                    c_pair[CPlacementGroupID, int64_t](
                        c_placement_group_id, placement_group_bundle_index),
                    placement_group_capture_child_tasks)

            return VectorToObjectRefs(return_ids)

    def create_actor(self,
                     Language language,
                     FunctionDescriptor function_descriptor,
                     args,
                     int64_t max_restarts,
                     int64_t max_task_retries,
                     resources,
                     placement_resources,
                     int32_t max_concurrency,
                     c_bool is_detached,
                     c_string name,
                     c_bool is_asyncio,
                     PlacementGroupID placement_group_id,
                     int64_t placement_group_bundle_index,
                     c_bool placement_group_capture_child_tasks,
                     c_string extension_data,
                     override_environment_variables
                     ):
        cdef:
            CRayFunction ray_function
            c_vector[unique_ptr[CTaskArg]] args_vector
            c_vector[c_string] dynamic_worker_options
            unordered_map[c_string, double] c_resources
            unordered_map[c_string, double] c_placement_resources
            CActorID c_actor_id
            CPlacementGroupID c_placement_group_id = \
                placement_group_id.native()
            unordered_map[c_string, c_string] \
                c_override_environment_variables = \
                override_environment_variables

        with self.profile_event(b"submit_task"):
            prepare_resources(resources, &c_resources)
            prepare_resources(placement_resources, &c_placement_resources)
            ray_function = CRayFunction(
                language.lang, function_descriptor.descriptor)
            prepare_args(self, language, args, &args_vector)

            with nogil:
                check_status(CCoreWorkerProcess.GetCoreWorker().CreateActor(
                    ray_function, args_vector,
                    CActorCreationOptions(
                        max_restarts, max_task_retries, max_concurrency,
                        c_resources, c_placement_resources,
                        dynamic_worker_options, is_detached, name, is_asyncio,
                        c_pair[CPlacementGroupID, int64_t](
                            c_placement_group_id,
                            placement_group_bundle_index),
                        placement_group_capture_child_tasks,
                        c_override_environment_variables),
                    extension_data,
                    &c_actor_id))

            return ActorID(c_actor_id.Binary())

    def create_placement_group(
                            self,
                            c_string name,
                            c_vector[unordered_map[c_string, double]] bundles,
                            c_string strategy):
        cdef:
            CPlacementGroupID c_placement_group_id
            CPlacementStrategy c_strategy

        if strategy == b"PACK":
            c_strategy = PLACEMENT_STRATEGY_PACK
        elif strategy == b"SPREAD":
            c_strategy = PLACEMENT_STRATEGY_SPREAD
        elif strategy == b"STRICT_PACK":
            c_strategy = PLACEMENT_STRATEGY_STRICT_PACK
        else:
            if strategy == b"STRICT_SPREAD":
                c_strategy = PLACEMENT_STRATEGY_STRICT_SPREAD
            else:
                raise TypeError(strategy)

        with nogil:
            check_status(
                        CCoreWorkerProcess.GetCoreWorker().
                        CreatePlacementGroup(
                            CPlacementGroupCreationOptions(
                                name,
                                c_strategy,
                                bundles
                            ),
                            &c_placement_group_id))

        return PlacementGroupID(c_placement_group_id.Binary())

    def remove_placement_group(self, PlacementGroupID placement_group_id):
        cdef:
            CPlacementGroupID c_placement_group_id = \
                placement_group_id.native()

        with nogil:
            check_status(
                CCoreWorkerProcess.GetCoreWorker().
                RemovePlacementGroup(c_placement_group_id))

    def submit_actor_task(self,
                          Language language,
                          ActorID actor_id,
                          FunctionDescriptor function_descriptor,
                          args,
                          c_string name,
                          int num_returns,
                          double num_method_cpus):

        cdef:
            CActorID c_actor_id = actor_id.native()
            unordered_map[c_string, double] c_resources
            CRayFunction ray_function
            c_vector[unique_ptr[CTaskArg]] args_vector
            c_vector[CObjectID] return_ids

        with self.profile_event(b"submit_task"):
            if num_method_cpus > 0:
                c_resources[b"CPU"] = num_method_cpus
            ray_function = CRayFunction(
                language.lang, function_descriptor.descriptor)
            prepare_args(self, language, args, &args_vector)

            with nogil:
                CCoreWorkerProcess.GetCoreWorker().SubmitActorTask(
                    c_actor_id,
                    ray_function,
                    args_vector, CTaskOptions(name, num_returns, c_resources),
                    &return_ids)

            return VectorToObjectRefs(return_ids)

    def kill_actor(self, ActorID actor_id, c_bool no_restart):
        cdef:
            CActorID c_actor_id = actor_id.native()

        with nogil:
            check_status(CCoreWorkerProcess.GetCoreWorker().KillActor(
                  c_actor_id, True, no_restart))

    def cancel_task(self, ObjectRef object_ref, c_bool force_kill,
                    c_bool recursive):
        cdef:
            CObjectID c_object_id = object_ref.native()
            CRayStatus status = CRayStatus.OK()

        status = CCoreWorkerProcess.GetCoreWorker().CancelTask(
                                            c_object_id, force_kill, recursive)

        if not status.ok():
            raise TypeError(status.message().decode())

    def resource_ids(self):
        cdef:
            ResourceMappingType resource_mapping = (
                CCoreWorkerProcess.GetCoreWorker().GetResourceIDs())
            unordered_map[
                c_string, c_vector[pair[int64_t, double]]
            ].iterator iterator = resource_mapping.begin()
            c_vector[pair[int64_t, double]] c_value

        resources_dict = {}
        while iterator != resource_mapping.end():
            key = decode(dereference(iterator).first)
            c_value = dereference(iterator).second
            ids_and_fractions = []
            for i in range(c_value.size()):
                ids_and_fractions.append(
                    (c_value[i].first, c_value[i].second))
            resources_dict[key] = ids_and_fractions
            postincrement(iterator)

        return resources_dict

    def profile_event(self, c_string event_type, object extra_data=None):
        if RayConfig.instance().enable_timeline():
            return ProfileEvent.make(
                CCoreWorkerProcess.GetCoreWorker().CreateProfileEvent(
                    event_type), extra_data)
        else:
            return EmptyProfileEvent()

    def remove_actor_handle_reference(self, ActorID actor_id):
        cdef:
            CActorID c_actor_id = actor_id.native()
        CCoreWorkerProcess.GetCoreWorker().RemoveActorHandleReference(
            c_actor_id)

    cdef make_actor_handle(self, const CActorHandle *c_actor_handle):
        worker = ray.worker.global_worker
        worker.check_connected()
        manager = worker.function_actor_manager

        actor_id = ActorID(c_actor_handle.GetActorID().Binary())
        job_id = JobID(c_actor_handle.CreationJobID().Binary())
        language = Language.from_native(c_actor_handle.ActorLanguage())
        actor_creation_function_descriptor = \
            CFunctionDescriptorToPython(
                c_actor_handle.ActorCreationTaskFunctionDescriptor())
        if language == Language.PYTHON:
            assert isinstance(actor_creation_function_descriptor,
                              PythonFunctionDescriptor)
            # Load actor_method_cpu from actor handle's extension data.
            extension_data = <str>c_actor_handle.ExtensionData()
            if extension_data:
                actor_method_cpu = int(extension_data)
            else:
                actor_method_cpu = 0  # Actor is created by non Python worker.
            actor_class = manager.load_actor_class(
                job_id, actor_creation_function_descriptor)
            method_meta = ray.actor.ActorClassMethodMetadata.create(
                actor_class, actor_creation_function_descriptor)
            return ray.actor.ActorHandle(language, actor_id,
                                         method_meta.decorators,
                                         method_meta.signatures,
                                         method_meta.num_returns,
                                         actor_method_cpu,
                                         actor_creation_function_descriptor,
                                         worker.current_session_and_job)
        else:
            return ray.actor.ActorHandle(language, actor_id,
                                         {},  # method decorators
                                         {},  # method signatures
                                         {},  # method num_returns
                                         0,  # actor method cpu
                                         actor_creation_function_descriptor,
                                         worker.current_session_and_job)

    def deserialize_and_register_actor_handle(self, const c_string &bytes,
                                              ObjectRef
                                              outer_object_ref):
        cdef:
            CObjectID c_outer_object_id = (outer_object_ref.native() if
                                           outer_object_ref else
                                           CObjectID.Nil())
        c_actor_id = (CCoreWorkerProcess
                      .GetCoreWorker()
                      .DeserializeAndRegisterActorHandle(
                          bytes, c_outer_object_id))
        cdef:
            # NOTE: This handle should not be stored anywhere.
            const CActorHandle* c_actor_handle = (
                CCoreWorkerProcess.GetCoreWorker().GetActorHandle(c_actor_id))
        return self.make_actor_handle(c_actor_handle)

    def get_named_actor_handle(self, const c_string &name):
        cdef:
            pair[const CActorHandle*, CRayStatus] named_actor_handle_pair
            # NOTE: This handle should not be stored anywhere.
            const CActorHandle* c_actor_handle

        # We need it because GetNamedActorHandle needs
        # to call a method that holds the gil.
        with nogil:
            named_actor_handle_pair = (
                CCoreWorkerProcess.GetCoreWorker().GetNamedActorHandle(name))
        c_actor_handle = named_actor_handle_pair.first
        check_status(named_actor_handle_pair.second)

        return self.make_actor_handle(c_actor_handle)

    def serialize_actor_handle(self, ActorID actor_id):
        cdef:
            c_string output
            CObjectID c_actor_handle_id
        check_status(CCoreWorkerProcess.GetCoreWorker().SerializeActorHandle(
            actor_id.native(), &output, &c_actor_handle_id))
        return output, ObjectRef(c_actor_handle_id.Binary())

    def add_object_ref_reference(self, ObjectRef object_ref):
        # Note: faster to not release GIL for short-running op.
        CCoreWorkerProcess.GetCoreWorker().AddLocalReference(
            object_ref.native())

    def remove_object_ref_reference(self, ObjectRef object_ref):
        # Note: faster to not release GIL for short-running op.
        CCoreWorkerProcess.GetCoreWorker().RemoveLocalReference(
            object_ref.native())

    def serialize_and_promote_object_ref(self, ObjectRef object_ref):
        cdef:
            CObjectID c_object_id = object_ref.native()
            CAddress c_owner_address = CAddress()
        CCoreWorkerProcess.GetCoreWorker().PromoteObjectToPlasma(c_object_id)
        CCoreWorkerProcess.GetCoreWorker().GetOwnershipInfo(
                c_object_id, &c_owner_address)
        return (object_ref,
                c_owner_address.SerializeAsString())

    def deserialize_and_register_object_ref(
            self, const c_string &object_ref_binary,
            ObjectRef outer_object_ref,
            const c_string &serialized_owner_address,
    ):
        cdef:
            CObjectID c_object_id = CObjectID.FromBinary(object_ref_binary)
            CObjectID c_outer_object_id = (outer_object_ref.native() if
                                           outer_object_ref else
                                           CObjectID.Nil())
            CAddress c_owner_address = CAddress()

        c_owner_address.ParseFromString(serialized_owner_address)
        (CCoreWorkerProcess.GetCoreWorker()
            .RegisterOwnershipInfoAndResolveFuture(
                c_object_id,
                c_outer_object_id,
                c_owner_address))

    cdef store_task_outputs(
            self, worker, outputs, const c_vector[CObjectID] return_ids,
            c_vector[shared_ptr[CRayObject]] *returns):
        cdef:
            c_vector[size_t] data_sizes
            c_vector[shared_ptr[CBuffer]] metadatas
            c_vector[c_vector[CObjectID]] contained_ids
            c_vector[CObjectID] return_ids_vector

        if return_ids.size() == 0:
            return

        serialized_objects = []
        for i in range(len(outputs)):
            return_id, output = return_ids[i], outputs[i]
            if isinstance(output, ray.actor.ActorHandle):
                raise Exception("Returning an actor handle from a remote "
                                "function is not allowed).")
            else:
                context = worker.get_serialization_context()
                serialized_object = context.serialize(output)
                data_sizes.push_back(serialized_object.total_bytes)
                metadatas.push_back(
                    string_to_buffer(serialized_object.metadata))
                serialized_objects.append(serialized_object)
                contained_ids.push_back(
                    ObjectRefsToVector(serialized_object.contained_object_refs)
                )

        with nogil:
            check_status(CCoreWorkerProcess.GetCoreWorker()
                         .AllocateReturnObjects(
                             return_ids, data_sizes, metadatas, contained_ids,
                             returns))

        for i, serialized_object in enumerate(serialized_objects):
            # A nullptr is returned if the object already exists.
            if returns[0][i].get() != NULL:
                if returns[0][i].get().HasData():
                    (<SerializedObject>serialized_object).write_to(
                        Buffer.make(returns[0][i].get().GetData()))
                if self.is_local_mode:
                    return_ids_vector.push_back(return_ids[i])
                    check_status(
                        CCoreWorkerProcess.GetCoreWorker().Put(
                            CRayObject(returns[0][i].get().GetData(),
                                       returns[0][i].get().GetMetadata(),
                                       return_ids_vector),
                            return_ids_vector, return_ids[i]))
                    return_ids_vector.clear()

    def create_or_get_event_loop(self):
        if self.async_event_loop is None:
            self.async_event_loop = get_new_event_loop()
            asyncio.set_event_loop(self.async_event_loop)

        if self.async_thread is None:
            self.async_thread = threading.Thread(
                target=lambda: self.async_event_loop.run_forever(),
                name="AsyncIO Thread"
            )
            # Making the thread a daemon causes it to exit
            # when the main thread exits.
            self.async_thread.daemon = True
            self.async_thread.start()

        return self.async_event_loop

    def run_async_func_in_event_loop(self, func, *args, **kwargs):
        cdef:
            CFiberEvent event
        loop = self.create_or_get_event_loop()
        coroutine = func(*args, **kwargs)
        if threading.get_ident() == self.async_thread.ident:
            future = asyncio.ensure_future(coroutine, loop)
        else:
            future = asyncio.run_coroutine_threadsafe(coroutine, loop)
        future.add_done_callback(lambda _: event.Notify())
        with nogil:
            (CCoreWorkerProcess.GetCoreWorker()
                .YieldCurrentFiber(event))
        return future.result()

    def destroy_event_loop_if_exists(self):
        if self.async_event_loop is not None:
            self.async_event_loop.stop()
        if self.async_thread is not None:
            self.async_thread.join()

    def current_actor_is_asyncio(self):
        return (CCoreWorkerProcess.GetCoreWorker().GetWorkerContext()
                .CurrentActorIsAsync())

    cdef yield_current_fiber(self, CFiberEvent &fiber_event):
        with nogil:
            CCoreWorkerProcess.GetCoreWorker().YieldCurrentFiber(fiber_event)

    def get_all_reference_counts(self):
        cdef:
            unordered_map[CObjectID, pair[size_t, size_t]] c_ref_counts
            unordered_map[CObjectID, pair[size_t, size_t]].iterator it

        c_ref_counts = (
            CCoreWorkerProcess.GetCoreWorker().GetAllReferenceCounts())
        it = c_ref_counts.begin()

        ref_counts = {}
        while it != c_ref_counts.end():
            object_ref = dereference(it).first.Hex()
            ref_counts[object_ref] = {
                "local": dereference(it).second.first,
                "submitted": dereference(it).second.second}
            postincrement(it)

        return ref_counts

    def get_async(self, ObjectRef object_ref, future):
        cpython.Py_INCREF(future)
        CCoreWorkerProcess.GetCoreWorker().GetAsync(
                object_ref.native(),
                async_set_result,
                <void*>future)

    def push_error(self, JobID job_id, error_type, error_message,
                   double timestamp):
        check_status(CCoreWorkerProcess.GetCoreWorker().PushError(
            job_id.native(), error_type.encode("ascii"),
            error_message.encode("ascii"), timestamp))

    def set_resource(self, basestring resource_name,
                     double capacity, NodeID client_id):
        CCoreWorkerProcess.GetCoreWorker().SetResource(
            resource_name.encode("ascii"), capacity,
            CNodeID.FromBinary(client_id.binary()))

    def force_spill_objects(self, object_refs):
        cdef c_vector[CObjectID] object_ids
        object_ids = ObjectRefsToVector(object_refs)
        assert not RayConfig.instance().automatic_object_deletion_enabled(), (
            "Automatic object deletion is not supported for"
            "force_spill_objects yet. Please set"
            "automatic_object_deletion_enabled: False in Ray's system config.")
        with nogil:
            check_status(CCoreWorkerProcess.GetCoreWorker()
                         .SpillObjects(object_ids))

cdef void async_set_result(shared_ptr[CRayObject] obj,
                           CObjectID object_ref,
                           void *future) with gil:
    cdef:
        c_vector[shared_ptr[CRayObject]] objects_to_deserialize
    py_future = <object>(future)
    loop = py_future._loop

    # Object is retrieved from in memory store.
    # Here we go through the code path used to deserialize objects.
    objects_to_deserialize.push_back(obj)
    data_metadata_pairs = RayObjectsToDataMetadataPairs(
        objects_to_deserialize)
    ids_to_deserialize = [ObjectRef(object_ref.Binary())]
    result = ray.worker.global_worker.deserialize_objects(
        data_metadata_pairs, ids_to_deserialize)[0]

    def set_future():
        # Issue #11030, #8841
        # If this future has result set already, we just need to
        # skip the set result/exception procedure.
        if py_future.done():
            cpython.Py_DECREF(py_future)
            return

        if isinstance(result, RayTaskError):
            ray.worker.last_task_error_raise_time = time.time()
            py_future.set_exception(result.as_instanceof_cause())
        elif isinstance(result, RayError):
            # Directly raise exception for RayActorError
            py_future.set_exception(result)
        else:
            py_future.set_result(result)

        cpython.Py_DECREF(py_future)

    loop.call_soon_threadsafe(set_future)<|MERGE_RESOLUTION|>--- conflicted
+++ resolved
@@ -586,39 +586,29 @@
         core_worker = ray.worker.global_worker.core_worker
         core_worker.on_actor_failure(actor_id)
 
-<<<<<<< HEAD
 def on_object_failure_gil(object_id, serialized_args):
     args = ray.worker.global_worker.deserialize_objects(
         serialized_args, [None for _ in serialized_args])
     args, kwargs = ray.signature.recover_args(args)
 
     core_worker = ray.worker.global_worker.core_worker
-    core_worker.on_object_failure(object_id, args)
-
-
-cdef void on_object_failure(const CObjectID &c_object_id, const c_vector[shared_ptr[CRayObject]] &c_args) nogil:
-=======
-cdef c_bool on_object_failure(const CObjectID &c_object_id) nogil:
->>>>>>> 7bd142a1
+    val = core_worker.on_object_failure(object_id, args)
+    if val is None:
+        return False
+    elif isinstance(val, ObjectID):
+        # TODO: Alias object ID
+        return True
+    else:
+        serialized = ray.worker.global_worker.get_serialization_context().serialize(val)
+        core_worker.put_serialized_object(serialized, object_ref=object_id)
+        return True
+
+
+cdef c_bool on_object_failure(const CObjectID &c_object_id, const c_vector[shared_ptr[CRayObject]] &c_args) nogil:
     with gil:
         metadata_pairs = RayObjectsToDataMetadataPairs(c_args)
         object_id = ObjectID(c_object_id.Binary())
-<<<<<<< HEAD
-        on_object_failure_gil(object_id, metadata_pairs)
-=======
-        core_worker = ray.worker.global_worker.core_worker
-
-        val = core_worker.on_object_failure(object_id)
-        if val is None:
-            return False
-        elif isinstance(val, ObjectID):
-            # TODO: Alias object ID
-            return True
-        else:
-            serialized = ray.worker.global_worker.get_serialization_context().serialize(val)
-            core_worker.put_serialized_object(serialized, object_ref=object_id)
-            return True
->>>>>>> 7bd142a1
+        return on_object_failure_gil(object_id, metadata_pairs)
 
 cdef c_vector[c_string] spill_objects_handler(
         const c_vector[CObjectID]& object_ids_to_spill) nogil:
@@ -850,11 +840,7 @@
 
     def on_object_failure(self, object_id, args):
         if object_id in self.object_ref_failure_callbacks:
-<<<<<<< HEAD
-            self.object_ref_failure_callbacks[object_id](*args)
-=======
-            return self.object_ref_failure_callbacks[object_id]()
->>>>>>> 7bd142a1
+            return self.object_ref_failure_callbacks[object_id](*args)
 
     def __dealloc__(self):
         with nogil:
