import pytest
import os
import sys
import time

try:
    import pytest_timeout
except ImportError:
    pytest_timeout = None

import ray
from ray.test_utils import (generate_system_config_map, get_other_nodes,
                            kill_actor_and_wait_for_failure,
                            run_string_as_driver, wait_for_condition,
                            get_error_message)
import ray.cluster_utils
from ray.exceptions import RaySystemError
from ray._raylet import PlacementGroupID
from ray.util.placement_group import (PlacementGroup, placement_group,
                                      remove_placement_group,
                                      get_current_placement_group)


@ray.remote
class Increase:
    def method(self, x):
        return x + 2


def test_placement_group_pack(ray_start_cluster):
    @ray.remote(num_cpus=2)
    class Actor(object):
        def __init__(self):
            self.n = 0

        def value(self):
            return self.n

    cluster = ray_start_cluster
    num_nodes = 2
    for _ in range(num_nodes):
        cluster.add_node(num_cpus=4)
    ray.init(address=cluster.address)

    placement_group = ray.util.placement_group(
        name="name",
        strategy="PACK",
        bundles=[
            {
                "CPU": 2,
                "GPU": 0  # Test 0 resource spec doesn't break tests.
            },
            {
                "CPU": 2
            }
        ])
    ray.get(placement_group.ready())
    actor_1 = Actor.options(placement_group=placement_group,
                            placement_group_bundle_index=0).remote()
    actor_2 = Actor.options(placement_group=placement_group,
                            placement_group_bundle_index=1).remote()

    ray.get(actor_1.value.remote())
    ray.get(actor_2.value.remote())

    # Get all actors.
    actor_infos = ray.actors()

    # Make sure all actors in counter_list are collocated in one node.
    actor_info_1 = actor_infos.get(actor_1._actor_id.hex())
    actor_info_2 = actor_infos.get(actor_2._actor_id.hex())

    assert actor_info_1 and actor_info_2

    node_of_actor_1 = actor_info_1["Address"]["NodeID"]
    node_of_actor_2 = actor_info_2["Address"]["NodeID"]
    assert node_of_actor_1 == node_of_actor_2


def test_placement_group_strict_pack(ray_start_cluster):
    @ray.remote(num_cpus=2)
    class Actor(object):
        def __init__(self):
            self.n = 0

        def value(self):
            return self.n

    cluster = ray_start_cluster
    num_nodes = 2
    for _ in range(num_nodes):
        cluster.add_node(num_cpus=4)
    ray.init(address=cluster.address)

    placement_group = ray.util.placement_group(name="name",
                                               strategy="STRICT_PACK",
                                               bundles=[{
                                                   "CPU": 2
                                               }, {
                                                   "CPU": 2
                                               }])
    ray.get(placement_group.ready())
    actor_1 = Actor.options(placement_group=placement_group,
                            placement_group_bundle_index=0).remote()
    actor_2 = Actor.options(placement_group=placement_group,
                            placement_group_bundle_index=1).remote()

    ray.get(actor_1.value.remote())
    ray.get(actor_2.value.remote())

    # Get all actors.
    actor_infos = ray.actors()

    # Make sure all actors in counter_list are collocated in one node.
    actor_info_1 = actor_infos.get(actor_1._actor_id.hex())
    actor_info_2 = actor_infos.get(actor_2._actor_id.hex())

    assert actor_info_1 and actor_info_2

    node_of_actor_1 = actor_info_1["Address"]["NodeID"]
    node_of_actor_2 = actor_info_2["Address"]["NodeID"]
    assert node_of_actor_1 == node_of_actor_2


def test_placement_group_spread(ray_start_cluster):
    @ray.remote(num_cpus=2)
    class Actor(object):
        def __init__(self):
            self.n = 0

        def value(self):
            return self.n

    cluster = ray_start_cluster
    num_nodes = 2
    for _ in range(num_nodes):
        cluster.add_node(num_cpus=4)
    ray.init(address=cluster.address)

    placement_group = ray.util.placement_group(name="name",
                                               strategy="SPREAD",
                                               bundles=[{
                                                   "CPU": 2
                                               }, {
                                                   "CPU": 2
                                               }])
    ray.get(placement_group.ready())
    actor_1 = Actor.options(placement_group=placement_group,
                            placement_group_bundle_index=0).remote()
    actor_2 = Actor.options(placement_group=placement_group,
                            placement_group_bundle_index=1).remote()

    ray.get(actor_1.value.remote())
    ray.get(actor_2.value.remote())

    # Get all actors.
    actor_infos = ray.actors()

    # Make sure all actors in counter_list are located in separate nodes.
    actor_info_1 = actor_infos.get(actor_1._actor_id.hex())
    actor_info_2 = actor_infos.get(actor_2._actor_id.hex())

    assert actor_info_1 and actor_info_2

    node_of_actor_1 = actor_info_1["Address"]["NodeID"]
    node_of_actor_2 = actor_info_2["Address"]["NodeID"]
    assert node_of_actor_1 != node_of_actor_2


def test_placement_group_strict_spread(ray_start_cluster):
    @ray.remote(num_cpus=2)
    class Actor(object):
        def __init__(self):
            self.n = 0

        def value(self):
            return self.n

    cluster = ray_start_cluster
    num_nodes = 3
    for _ in range(num_nodes):
        cluster.add_node(num_cpus=4)
    ray.init(address=cluster.address)

    placement_group = ray.util.placement_group(name="name",
                                               strategy="STRICT_SPREAD",
                                               bundles=[{
                                                   "CPU": 2
                                               }, {
                                                   "CPU": 2
                                               }, {
                                                   "CPU": 2
                                               }])
    ray.get(placement_group.ready())
    actor_1 = Actor.options(placement_group=placement_group,
                            placement_group_bundle_index=0).remote()
    actor_2 = Actor.options(placement_group=placement_group,
                            placement_group_bundle_index=1).remote()
    actor_3 = Actor.options(placement_group=placement_group,
                            placement_group_bundle_index=2).remote()

    ray.get(actor_1.value.remote())
    ray.get(actor_2.value.remote())
    ray.get(actor_3.value.remote())

    # Get all actors.
    actor_infos = ray.actors()

    # Make sure all actors in counter_list are located in separate nodes.
    actor_info_1 = actor_infos.get(actor_1._actor_id.hex())
    actor_info_2 = actor_infos.get(actor_2._actor_id.hex())
    actor_info_3 = actor_infos.get(actor_3._actor_id.hex())

    assert actor_info_1 and actor_info_2 and actor_info_3

    node_of_actor_1 = actor_info_1["Address"]["NodeID"]
    node_of_actor_2 = actor_info_2["Address"]["NodeID"]
    node_of_actor_3 = actor_info_3["Address"]["NodeID"]
    assert node_of_actor_1 != node_of_actor_2
    assert node_of_actor_1 != node_of_actor_3
    assert node_of_actor_2 != node_of_actor_3


def test_placement_group_actor_resource_ids(ray_start_cluster):
    @ray.remote(num_cpus=1)
    class F:
        def f(self):
            return ray.get_resource_ids()

    cluster = ray_start_cluster
    num_nodes = 1
    for _ in range(num_nodes):
        cluster.add_node(num_cpus=4)
    ray.init(address=cluster.address)

    g1 = ray.util.placement_group([{"CPU": 2}])
    a1 = F.options(placement_group=g1).remote()
    resources = ray.get(a1.f.remote())
    assert len(resources) == 1, resources
    assert "CPU_group_" in list(resources.keys())[0], resources


def test_placement_group_task_resource_ids(ray_start_cluster):
    @ray.remote(num_cpus=1)
    def f():
        return ray.get_resource_ids()

    cluster = ray_start_cluster
    num_nodes = 1
    for _ in range(num_nodes):
        cluster.add_node(num_cpus=4)
    ray.init(address=cluster.address)

    g1 = ray.util.placement_group([{"CPU": 2}])
    o1 = f.options(placement_group=g1).remote()
    resources = ray.get(o1)
    assert len(resources) == 1, resources
    assert "CPU_group_" in list(resources.keys())[0], resources
    assert "CPU_group_0_" not in list(resources.keys())[0], resources

    # Now retry with a bundle index constraint.
    o1 = f.options(placement_group=g1, placement_group_bundle_index=0).remote()
    resources = ray.get(o1)
    assert len(resources) == 2, resources
    keys = list(resources.keys())
    assert "CPU_group_" in keys[0], resources
    assert "CPU_group_" in keys[1], resources
    assert "CPU_group_0_" in keys[0] or "CPU_group_0_" in keys[1], resources


def test_placement_group_hang(ray_start_cluster):
    @ray.remote(num_cpus=1)
    def f():
        return ray.get_resource_ids()

    cluster = ray_start_cluster
    num_nodes = 1
    for _ in range(num_nodes):
        cluster.add_node(num_cpus=4)
    ray.init(address=cluster.address)

    # Warm workers up, so that this triggers the hang rice.
    ray.get(f.remote())

    g1 = ray.util.placement_group([{"CPU": 2}])
    # This will start out infeasible. The placement group will then be created
    # and it transitions to feasible.
    o1 = f.options(placement_group=g1).remote()

    resources = ray.get(o1)
    assert len(resources) == 1, resources
    assert "CPU_group_" in list(resources.keys())[0], resources


def test_remove_placement_group(ray_start_cluster):
    cluster = ray_start_cluster
    cluster.add_node(num_cpus=4)
    ray.init(address=cluster.address)
    # First try to remove a placement group that doesn't
    # exist. This should not do anything.
    random_group_id = PlacementGroupID.from_random()
    random_placement_group = PlacementGroup(random_group_id)
    for _ in range(3):
        ray.util.remove_placement_group(random_placement_group)

    # Creating a placement group as soon as it is
    # created should work.
    placement_group = ray.util.placement_group([{"CPU": 2}, {"CPU": 2}])
    assert placement_group.wait(10)
    ray.util.remove_placement_group(placement_group)

    def is_placement_group_removed():
        table = ray.util.placement_group_table(placement_group)
        if "state" not in table:
            return False
        return table["state"] == "REMOVED"

    wait_for_condition(is_placement_group_removed)

    # # Now let's create a placement group.
    placement_group = ray.util.placement_group([{"CPU": 2}, {"CPU": 2}])
    assert placement_group.wait(10)

    # Create an actor that occupies resources.
    @ray.remote(num_cpus=2)
    class A:
        def f(self):
            return 3

    # Currently, there's no way to prevent
    # tasks to be retried for removed placement group.
    # Set max_retrie=0 for testing.
    # TODO(sang): Handle this edge case.
    @ray.remote(num_cpus=2, max_retries=0)
    def long_running_task():
        print(os.getpid())
        import time
        time.sleep(50)

    # Schedule a long running task and actor.
    task_ref = long_running_task.options(
        placement_group=placement_group).remote()
    a = A.options(placement_group=placement_group).remote()
    assert ray.get(a.f.remote()) == 3

    ray.util.remove_placement_group(placement_group)
    # Subsequent remove request shouldn't do anything.
    for _ in range(3):
        ray.util.remove_placement_group(placement_group)

    # Make sure placement group resources are
    # released and we can schedule this task.
    @ray.remote(num_cpus=4)
    def f():
        return 3

    assert ray.get(f.remote()) == 3
    # Since the placement group is removed,
    # the actor should've been killed.
    # That means this request should fail.
    with pytest.raises(ray.exceptions.RayActorError, match="actor died"):
        ray.get(a.f.remote(), timeout=3.0)
    with pytest.raises(ray.exceptions.WorkerCrashedError):
        ray.get(task_ref)


def test_remove_pending_placement_group(ray_start_cluster):
    cluster = ray_start_cluster
    cluster.add_node(num_cpus=4)
    ray.init(address=cluster.address)
    # Create a placement group that cannot be scheduled now.
    placement_group = ray.util.placement_group([{"GPU": 2}, {"CPU": 2}])
    ray.util.remove_placement_group(placement_group)

    # TODO(sang): Add state check here.
    @ray.remote(num_cpus=4)
    def f():
        return 3

    # Make sure this task is still schedulable.
    assert ray.get(f.remote()) == 3


def test_placement_group_table(ray_start_cluster):
    @ray.remote(num_cpus=2)
    class Actor(object):
        def __init__(self):
            self.n = 0

        def value(self):
            return self.n

    cluster = ray_start_cluster
    num_nodes = 2
    for _ in range(num_nodes):
        cluster.add_node(num_cpus=4)
    ray.init(address=cluster.address)

    # Originally placement group creation should be pending because
    # there are no resources.
    name = "name"
    strategy = "PACK"
    bundles = [{"CPU": 2, "GPU": 1}, {"CPU": 2}]
    placement_group = ray.util.placement_group(name=name,
                                               strategy=strategy,
                                               bundles=bundles)
    result = ray.util.placement_group_table(placement_group)
    assert result["name"] == name
    assert result["strategy"] == strategy
    for i in range(len(bundles)):
        assert bundles[i] == result["bundles"][i]
    assert result["state"] == "PENDING"

    # Now the placement group should be scheduled.
    cluster.add_node(num_cpus=5, num_gpus=1)

    cluster.wait_for_nodes()
    actor_1 = Actor.options(placement_group=placement_group,
                            placement_group_bundle_index=0).remote()
    ray.get(actor_1.value.remote())

    result = ray.util.placement_group_table(placement_group)
    assert result["state"] == "CREATED"

    # Add tow more placement group for placement group table test.
    second_strategy = "SPREAD"
    ray.util.placement_group(name="second_placement_group",
                             strategy=second_strategy,
                             bundles=bundles)
    ray.util.placement_group(name="third_placement_group",
                             strategy=second_strategy,
                             bundles=bundles)

    placement_group_table = ray.util.placement_group_table()
    assert len(placement_group_table) == 3

    true_name_set = {"name", "second_placement_group", "third_placement_group"}
    get_name_set = set()

    for _, placement_group_data in placement_group_table.items():
        get_name_set.add(placement_group_data["name"])

    assert true_name_set == get_name_set


def test_cuda_visible_devices(ray_start_cluster):
    @ray.remote(num_gpus=1)
    def f():
        return os.environ["CUDA_VISIBLE_DEVICES"]

    cluster = ray_start_cluster
    num_nodes = 1
    for _ in range(num_nodes):
        cluster.add_node(num_gpus=1)
    ray.init(address=cluster.address)

    g1 = ray.util.placement_group([{"CPU": 1, "GPU": 1}])
    o1 = f.options(placement_group=g1).remote()

    devices = ray.get(o1)
    assert devices == "0", devices


def test_placement_group_reschedule_when_node_dead(ray_start_cluster):
    @ray.remote(num_cpus=1)
    class Actor(object):
        def __init__(self):
            self.n = 0

        def value(self):
            return self.n

    cluster = ray_start_cluster
    cluster.add_node(num_cpus=4)
    cluster.add_node(num_cpus=4)
    cluster.add_node(num_cpus=4)
    cluster.wait_for_nodes()
    ray.init(address=cluster.address)

    # Make sure both head and worker node are alive.
    nodes = ray.nodes()
    assert len(nodes) == 3
    assert nodes[0]["alive"] and nodes[1]["alive"] and nodes[2]["alive"]

    placement_group = ray.util.placement_group(name="name",
                                               strategy="SPREAD",
                                               bundles=[{
                                                   "CPU": 2
                                               }, {
                                                   "CPU": 2
                                               }, {
                                                   "CPU": 2
                                               }])
    actor_1 = Actor.options(placement_group=placement_group,
                            placement_group_bundle_index=0,
                            lifetime="detached").remote()
    actor_2 = Actor.options(placement_group=placement_group,
                            placement_group_bundle_index=1,
                            lifetime="detached").remote()
    actor_3 = Actor.options(placement_group=placement_group,
                            placement_group_bundle_index=2,
                            lifetime="detached").remote()
    ray.get(actor_1.value.remote())
    ray.get(actor_2.value.remote())
    ray.get(actor_3.value.remote())

    cluster.remove_node(get_other_nodes(cluster, exclude_head=True)[-1])
    cluster.wait_for_nodes()

    actor_4 = Actor.options(placement_group=placement_group,
                            placement_group_bundle_index=0,
                            lifetime="detached").remote()
    actor_5 = Actor.options(placement_group=placement_group,
                            placement_group_bundle_index=1,
                            lifetime="detached").remote()
    actor_6 = Actor.options(placement_group=placement_group,
                            placement_group_bundle_index=2,
                            lifetime="detached").remote()
    ray.get(actor_4.value.remote())
    ray.get(actor_5.value.remote())
    ray.get(actor_6.value.remote())
    ray.shutdown()


def test_check_bundle_index(ray_start_cluster):
    @ray.remote(num_cpus=2)
    class Actor(object):
        def __init__(self):
            self.n = 0

        def value(self):
            return self.n

    cluster = ray_start_cluster
    cluster.add_node(num_cpus=4)
    ray.init(address=cluster.address)

    placement_group = ray.util.placement_group(name="name",
                                               strategy="SPREAD",
                                               bundles=[{
                                                   "CPU": 2
                                               }, {
                                                   "CPU": 2
                                               }])

    error_count = 0
    try:
        Actor.options(placement_group=placement_group,
                      placement_group_bundle_index=3).remote()
    except ValueError:
        error_count = error_count + 1
    assert error_count == 1

    try:
        Actor.options(placement_group=placement_group,
                      placement_group_bundle_index=-2).remote()
    except ValueError:
        error_count = error_count + 1
    assert error_count == 2

    try:
        Actor.options(placement_group_bundle_index=0).remote()
    except ValueError:
        error_count = error_count + 1
    assert error_count == 3


def test_pending_placement_group_wait(ray_start_cluster):
    cluster = ray_start_cluster
    [cluster.add_node(num_cpus=2) for _ in range(1)]
    ray.init(address=cluster.address)
    cluster.wait_for_nodes()

    # Wait on placement group that cannot be created.
    placement_group = ray.util.placement_group(name="name",
                                               strategy="SPREAD",
                                               bundles=[
                                                   {
                                                       "CPU": 2
                                                   },
                                                   {
                                                       "CPU": 2
                                                   },
                                                   {
                                                       "GPU": 2
                                                   },
                                               ])
    ready, unready = ray.wait([placement_group.ready()], timeout=0.1)
    assert len(unready) == 1
    assert len(ready) == 0
    table = ray.util.placement_group_table(placement_group)
    assert table["state"] == "PENDING"
    with pytest.raises(ray.exceptions.GetTimeoutError):
        ray.get(placement_group.ready(), timeout=0.1)


def test_placement_group_wait(ray_start_cluster):
    cluster = ray_start_cluster
    [cluster.add_node(num_cpus=2) for _ in range(2)]
    ray.init(address=cluster.address)
    cluster.wait_for_nodes()

    # Wait on placement group that cannot be created.
    placement_group = ray.util.placement_group(name="name",
                                               strategy="SPREAD",
                                               bundles=[
                                                   {
                                                       "CPU": 2
                                                   },
                                                   {
                                                       "CPU": 2
                                                   },
                                               ])
    ready, unready = ray.wait([placement_group.ready()])
    assert len(unready) == 0
    assert len(ready) == 1
    table = ray.util.placement_group_table(placement_group)
    assert table["state"] == "CREATED"

    pg = ray.get(placement_group.ready())
    assert pg.bundle_specs == placement_group.bundle_specs
    assert pg.id.binary() == placement_group.id.binary()


def test_schedule_placement_group_when_node_add(ray_start_cluster):
    cluster = ray_start_cluster
    cluster.add_node(num_cpus=4)
    ray.init(address=cluster.address)

    # Creating a placement group that cannot be satisfied yet.
    placement_group = ray.util.placement_group([{"GPU": 2}, {"CPU": 2}])

    def is_placement_group_created():
        table = ray.util.placement_group_table(placement_group)
        if "state" not in table:
            return False
        return table["state"] == "CREATED"

    # Add a node that has GPU.
    cluster.add_node(num_cpus=4, num_gpus=4)

    # Make sure the placement group is created.
    wait_for_condition(is_placement_group_created)


def test_atomic_creation(ray_start_cluster):
    # Setup cluster.
    cluster = ray_start_cluster
    bundle_cpu_size = 2
    bundle_per_node = 2
    num_nodes = 2

    [
        cluster.add_node(num_cpus=bundle_cpu_size * bundle_per_node)
        for _ in range(num_nodes)
    ]
    ray.init(address=cluster.address)

    @ray.remote(num_cpus=1)
    class NormalActor:
        def ping(self):
            pass

    @ray.remote(num_cpus=3)
    def bothering_task():
        time.sleep(6)
        return True

    # Schedule tasks to fail initial placement group creation.
    tasks = [bothering_task.remote() for _ in range(2)]

    # Make sure the two common task has scheduled.
    def tasks_scheduled():
        return ray.available_resources()["CPU"] == 2.0

    wait_for_condition(tasks_scheduled)

    # Create an actor that will fail bundle scheduling.
    # It is important to use pack strategy to make test less flaky.
    pg = ray.util.placement_group(name="name",
                                  strategy="SPREAD",
                                  bundles=[{
                                      "CPU": bundle_cpu_size
                                  } for _ in range(num_nodes * bundle_per_node)
                                           ])

    # Create a placement group actor.
    # This shouldn't be scheduled because atomic
    # placement group creation should've failed.
    pg_actor = NormalActor.options(
        placement_group=pg,
        placement_group_bundle_index=num_nodes * bundle_per_node - 1).remote()

    # Wait on the placement group now. It should be unready
    # because normal actor takes resources that are required
    # for one of bundle creation.
    ready, unready = ray.wait([pg.ready()], timeout=0.5)
    assert len(ready) == 0
    assert len(unready) == 1
    # Wait until all tasks are done.
    assert all(ray.get(tasks))

    # Wait on the placement group creation. Since resources are now available,
    # it should be ready soon.
    ready, unready = ray.wait([pg.ready()])
    assert len(ready) == 1
    assert len(unready) == 0

    # Confirm that the placement group actor is created. It will
    # raise an exception if actor was scheduled before placement
    # group was created thus it checks atomicity.
    ray.get(pg_actor.ping.remote(), timeout=3.0)
    ray.kill(pg_actor)

    # Make sure atomic creation failure didn't impact resources.
    @ray.remote(num_cpus=bundle_cpu_size)
    def resource_check():
        return True

    # This should hang because every resources
    # are claimed by placement group.
    check_without_pg = [
        resource_check.remote() for _ in range(bundle_per_node * num_nodes)
    ]

    # This all should scheduled on each bundle.
    check_with_pg = [
        resource_check.options(placement_group=pg,
                               placement_group_bundle_index=i).remote()
        for i in range(bundle_per_node * num_nodes)
    ]

    # Make sure these are hanging.
    ready, unready = ray.wait(check_without_pg, timeout=0)
    assert len(ready) == 0
    assert len(unready) == bundle_per_node * num_nodes

    # Make sure these are all scheduled.
    assert all(ray.get(check_with_pg))

    ray.util.remove_placement_group(pg)

    def pg_removed():
        return ray.util.placement_group_table(pg)["state"] == "REMOVED"

    wait_for_condition(pg_removed)

    # Make sure check without pgs are all
    # scheduled properly because resources are cleaned up.
    assert all(ray.get(check_without_pg))


def test_mini_integration(ray_start_cluster):
    # Create bundles as many as number of gpus in the cluster.
    # Do some random work and make sure all resources are properly recovered.

    cluster = ray_start_cluster

    num_nodes = 5
    per_bundle_gpus = 2
    gpu_per_node = 4
    total_gpus = num_nodes * per_bundle_gpus * gpu_per_node
    per_node_gpus = per_bundle_gpus * gpu_per_node

    bundles_per_pg = 2
    total_num_pg = total_gpus // (bundles_per_pg * per_bundle_gpus)

    [
        cluster.add_node(num_cpus=2, num_gpus=per_bundle_gpus * gpu_per_node)
        for _ in range(num_nodes)
    ]
    cluster.wait_for_nodes()
    ray.init(address=cluster.address)

    @ray.remote(num_cpus=0, num_gpus=1)
    def random_tasks():
        import time
        import random
        sleep_time = random.uniform(0.1, 0.2)
        time.sleep(sleep_time)
        return True

    pgs = []
    pg_tasks = []
    # total bundle gpu usage = bundles_per_pg * total_num_pg * per_bundle_gpus
    # Note this is half of total
    for index in range(total_num_pg):
        pgs.append(
            ray.util.placement_group(name=f"name{index}",
                                     strategy="PACK",
                                     bundles=[{
                                         "GPU": per_bundle_gpus
                                     } for _ in range(bundles_per_pg)]))

    # Schedule tasks.
    for i in range(total_num_pg):
        pg = pgs[i]
        pg_tasks.append([
            random_tasks.options(
                placement_group=pg,
                placement_group_bundle_index=bundle_index).remote()
            for bundle_index in range(bundles_per_pg)
        ])

    # Make sure tasks are done and we remove placement groups.
    num_removed_pg = 0
    pg_indexes = [2, 3, 1, 7, 8, 9, 0, 6, 4, 5]
    while num_removed_pg < total_num_pg:
        index = pg_indexes[num_removed_pg]
        pg = pgs[index]
        assert all(ray.get(pg_tasks[index]))
        ray.util.remove_placement_group(pg)
        num_removed_pg += 1

    @ray.remote(num_cpus=2, num_gpus=per_node_gpus)
    class A:
        def ping(self):
            return True

    # Make sure all resources are properly returned by scheduling
    # actors that take up all existing resources.
    actors = [A.remote() for _ in range(num_nodes)]
    assert all(ray.get([a.ping.remote() for a in actors]))


def test_capture_child_actors(ray_start_cluster):
    cluster = ray_start_cluster
    total_num_actors = 4
    for _ in range(2):
        cluster.add_node(num_cpus=total_num_actors)
    ray.init(address=cluster.address)

    pg = ray.util.placement_group([{
        "CPU": 2
    }, {
        "CPU": 2
    }],
                                  strategy="STRICT_PACK")
    ray.get(pg.ready())

    # If get_current_placement_group is used when the current worker/driver
    # doesn't belong to any of placement group, it should return None.
    assert get_current_placement_group() is None

    # Test actors first.
    @ray.remote(num_cpus=1)
    class NestedActor:
        def ready(self):
            return True

    @ray.remote(num_cpus=1)
    class Actor:
        def __init__(self):
            self.actors = []

        def ready(self):
            return True

        def schedule_nested_actor(self):
            # Make sure we can capture the current placement group.
            assert get_current_placement_group() is not None
            # Actors should be implicitly captured.
            actor = NestedActor.remote()
            ray.get(actor.ready.remote())
            self.actors.append(actor)

        def schedule_nested_actor_outside_pg(self):
            # Don't use placement group.
            actor = NestedActor.options(placement_group=None).remote()
            ray.get(actor.ready.remote())
            self.actors.append(actor)

    a = Actor.options(placement_group=pg).remote()
    ray.get(a.ready.remote())
    # 1 top level actor + 3 children.
    for _ in range(total_num_actors - 1):
        ray.get(a.schedule_nested_actor.remote())
    # Make sure all the actors are scheduled on the same node.
    # (why? The placement group has STRICT_PACK strategy).
    node_id_set = set()
    for actor_info in ray.actors().values():
        node_id = actor_info["Address"]["NodeID"]
        node_id_set.add(node_id)

    # Since all node id should be identical, set should be equal to 1.
    assert len(node_id_set) == 1

    # Kill an actor and wait until it is killed.
    kill_actor_and_wait_for_failure(a)
    with pytest.raises(ray.exceptions.RayActorError):
        ray.get(a.ready.remote())

    # Now create an actor, but do not capture the current tasks
    a = Actor.options(placement_group=pg,
                      placement_group_capture_child_tasks=False).remote()
    ray.get(a.ready.remote())
    # 1 top level actor + 3 children.
    for _ in range(total_num_actors - 1):
        ray.get(a.schedule_nested_actor.remote())
    # Make sure all the actors are not scheduled on the same node.
    # It is because the child tasks are not scheduled on the same
    # placement group.
    node_id_set = set()
    for actor_info in ray.actors().values():
        node_id = actor_info["Address"]["NodeID"]
        node_id_set.add(node_id)

    assert len(node_id_set) == 2

    # Kill an actor and wait until it is killed.
    kill_actor_and_wait_for_failure(a)
    with pytest.raises(ray.exceptions.RayActorError):
        ray.get(a.ready.remote())

    # Lastly, make sure when None is specified, actors are not scheduled
    # on the same placement group.
    a = Actor.options(placement_group=pg).remote()
    ray.get(a.ready.remote())
    # 1 top level actor + 3 children.
    for _ in range(total_num_actors - 1):
        ray.get(a.schedule_nested_actor_outside_pg.remote())
    # Make sure all the actors are not scheduled on the same node.
    # It is because the child tasks are not scheduled on the same
    # placement group.
    node_id_set = set()
    for actor_info in ray.actors().values():
        node_id = actor_info["Address"]["NodeID"]
        node_id_set.add(node_id)

    assert len(node_id_set) == 2


def test_capture_child_tasks(ray_start_cluster):
    cluster = ray_start_cluster
    total_num_tasks = 4
    for _ in range(2):
        cluster.add_node(num_cpus=total_num_tasks, num_gpus=total_num_tasks)
    ray.init(address=cluster.address)

    pg = ray.util.placement_group([{
        "CPU": 2,
        "GPU": 2,
    }, {
        "CPU": 2,
        "GPU": 2,
    }],
                                  strategy="STRICT_PACK")
    ray.get(pg.ready())

    # If get_current_placement_group is used when the current worker/driver
    # doesn't belong to any of placement group, it should return None.
    assert get_current_placement_group() is None

    # Test if tasks capture child tasks.
    @ray.remote
    def task():
        return get_current_placement_group()

    @ray.remote
    def create_nested_task(child_cpu, child_gpu):
        assert get_current_placement_group() is not None
        return ray.get([
            task.options(num_cpus=child_cpu, num_gpus=child_gpu).remote()
            for _ in range(3)
        ])

    t = create_nested_task.options(num_cpus=1, num_gpus=0,
                                   placement_group=pg).remote(1, 0)
    pgs = ray.get(t)
    # Every task should have current placement group because they
    # should be implicitly captured by default.
    assert None not in pgs

    # Test if tasks don't capture child tasks when the option is off.
    t2 = create_nested_task.options(
        num_cpus=0,
        num_gpus=1,
        placement_group=pg,
        placement_group_capture_child_tasks=False).remote(0, 1)
    pgs = ray.get(t2)
    # All placement group should be None because we don't capture child tasks.
    assert not all(pgs)


def test_ready_warning_suppressed(ray_start_regular, error_pubsub):
    p = error_pubsub
    # Create an infeasible pg.
    pg = ray.util.placement_group([{"CPU": 2}] * 2, strategy="STRICT_PACK")
    with pytest.raises(ray.exceptions.GetTimeoutError):
        ray.get(pg.ready(), timeout=0.5)

    errors = get_error_message(p,
                               1,
                               ray.ray_constants.INFEASIBLE_TASK_ERROR,
                               timeout=0.1)
    assert len(errors) == 0


def test_automatic_cleanup_job(ray_start_cluster):
    # Make sure the placement groups created by a
    # job, actor, and task are cleaned when the job is done.
    cluster = ray_start_cluster
    num_nodes = 3
    num_cpu_per_node = 4
    # Create 3 nodes cluster.
    for _ in range(num_nodes):
        cluster.add_node(num_cpus=num_cpu_per_node)
    cluster.wait_for_nodes()

    info = ray.init(address=cluster.address)
    available_cpus = ray.available_resources()["CPU"]
    assert available_cpus == num_nodes * num_cpu_per_node

    driver_code = f"""
import ray

ray.init(address="{info["redis_address"]}")

def create_pg():
    pg = ray.util.placement_group(
            [{{"CPU": 1}} for _ in range(3)],
            strategy="STRICT_SPREAD")
    ray.get(pg.ready())
    return pg

@ray.remote(num_cpus=0)
def f():
    create_pg()

@ray.remote(num_cpus=0)
class A:
    def create_pg(self):
        create_pg()

ray.get(f.remote())
a = A.remote()
ray.get(a.create_pg.remote())
# Create 2 pgs to make sure multiple placement groups that belong
# to a single job will be properly cleaned.
create_pg()
create_pg()

ray.shutdown()
    """

    run_string_as_driver(driver_code)

    # Wait until the driver is reported as dead by GCS.
    def is_job_done():
        jobs = ray.jobs()
        for job in jobs:
            if "StopTime" in job:
                return True
        return False

    def assert_num_cpus(expected_num_cpus):
        if expected_num_cpus == 0:
            return "CPU" not in ray.available_resources()
        return ray.available_resources()["CPU"] == expected_num_cpus

    wait_for_condition(is_job_done)
    available_cpus = ray.available_resources()["CPU"]
    wait_for_condition(lambda: assert_num_cpus(num_nodes * num_cpu_per_node))


def test_automatic_cleanup_detached_actors(ray_start_cluster):
    # Make sure the placement groups created by a
    # detached actors are cleaned properly.
    cluster = ray_start_cluster
    num_nodes = 3
    num_cpu_per_node = 2
    # Create 3 nodes cluster.
    for _ in range(num_nodes):
        cluster.add_node(num_cpus=num_cpu_per_node)
    cluster.wait_for_nodes()

    info = ray.init(address=cluster.address)
    available_cpus = ray.available_resources()["CPU"]
    assert available_cpus == num_nodes * num_cpu_per_node

    driver_code = f"""
import ray

ray.init(address="{info["redis_address"]}")

def create_pg():
    pg = ray.util.placement_group(
            [{{"CPU": 1}} for _ in range(3)],
            strategy="STRICT_SPREAD")
    ray.get(pg.ready())
    return pg

# TODO(sang): Placement groups created by tasks launched by detached actor
# is not cleaned with the current protocol.
# @ray.remote(num_cpus=0)
# def f():
#     create_pg()

@ray.remote(num_cpus=0, max_restarts=1)
class A:
    def create_pg(self):
        create_pg()
    def create_child_pg(self):
        self.a = A.options(name="B").remote()
        ray.get(self.a.create_pg.remote())
    def kill_child_actor(self):
        ray.kill(self.a)
        try:
            ray.get(self.a.create_pg.remote())
        except Exception:
            pass

a = A.options(lifetime="detached", name="A").remote()
ray.get(a.create_pg.remote())
# TODO(sang): Currently, child tasks are cleaned when a detached actor
# is dead. We cannot test this scenario until it is fixed.
# ray.get(a.create_child_pg.remote())

ray.shutdown()
    """

    run_string_as_driver(driver_code)

    # Wait until the driver is reported as dead by GCS.
    def is_job_done():
        jobs = ray.jobs()
        for job in jobs:
            if "StopTime" in job:
                return True
        return False

    def assert_num_cpus(expected_num_cpus):
        if expected_num_cpus == 0:
            return "CPU" not in ray.available_resources()
        return ray.available_resources()["CPU"] == expected_num_cpus

    wait_for_condition(is_job_done)
    wait_for_condition(lambda: assert_num_cpus(num_nodes))

    # Make sure when a child actor spawned by a detached actor
    # is killed, the placement group is removed.
    a = ray.get_actor("A")
    # TODO(sang): child of detached actors
    # seem to be killed when jobs are done. We should fix this before
    # testing this scenario.
    # ray.get(a.kill_child_actor.remote())
    # assert assert_num_cpus(num_nodes)

    # Make sure placement groups are cleaned when detached actors are killed.
    ray.kill(a, no_restart=False)
    wait_for_condition(lambda: assert_num_cpus(num_nodes * num_cpu_per_node))
    # The detached actor a should've been restarted.
    # Recreate a placement group.
    ray.get(a.create_pg.remote())
    wait_for_condition(lambda: assert_num_cpus(num_nodes))
    # Kill it again and make sure the placement group
    # that is created is deleted again.
    ray.kill(a, no_restart=False)
    wait_for_condition(lambda: assert_num_cpus(num_nodes * num_cpu_per_node))


<<<<<<< HEAD
@pytest.mark.parametrize("ray_start_cluster_head", [
    generate_system_config_map(num_heartbeats_timeout=20,
                               ping_gcs_rpc_server_max_retries=60)
],
                         indirect=True)
=======
@pytest.mark.parametrize(
    "ray_start_cluster_head", [
        generate_system_config_map(
            num_heartbeats_timeout=2, ping_gcs_rpc_server_max_retries=60)
    ],
    indirect=True)
>>>>>>> 0f9d1bb2
def test_create_placement_group_after_gcs_server_restart(
        ray_start_cluster_head):
    cluster = ray_start_cluster_head
    cluster.add_node(num_cpus=2)
    cluster.add_node(num_cpus=2)
    cluster.wait_for_nodes()

    # Create placement group 1 successfully.
    placement_group1 = ray.util.placement_group([{"CPU": 1}, {"CPU": 1}])
    ray.get(placement_group1.ready(), timeout=10)
    table = ray.util.placement_group_table(placement_group1)
    assert table["state"] == "CREATED"

    # Restart gcs server.
    cluster.head_node.kill_gcs_server()
    cluster.head_node.start_gcs_server()

    # Create placement group 2 successfully.
    placement_group2 = ray.util.placement_group([{"CPU": 1}, {"CPU": 1}])
    ray.get(placement_group2.ready(), timeout=10)
    table = ray.util.placement_group_table(placement_group2)
    assert table["state"] == "CREATED"

    # Create placement group 3.
    # Status is `PENDING` because the cluster resource is insufficient.
    placement_group3 = ray.util.placement_group([{"CPU": 1}, {"CPU": 1}])
    with pytest.raises(ray.exceptions.GetTimeoutError):
        ray.get(placement_group3.ready(), timeout=2)
    table = ray.util.placement_group_table(placement_group3)
    assert table["state"] == "PENDING"


<<<<<<< HEAD
@pytest.mark.parametrize("ray_start_cluster_head", [
    generate_system_config_map(num_heartbeats_timeout=20,
                               ping_gcs_rpc_server_max_retries=60)
],
                         indirect=True)
=======
@pytest.mark.parametrize(
    "ray_start_cluster_head", [
        generate_system_config_map(
            num_heartbeats_timeout=2, ping_gcs_rpc_server_max_retries=60)
    ],
    indirect=True)
>>>>>>> 0f9d1bb2
def test_create_actor_with_placement_group_after_gcs_server_restart(
        ray_start_cluster_head):
    cluster = ray_start_cluster_head
    cluster.add_node(num_cpus=2)
    cluster.wait_for_nodes()

    # Create a placement group.
    placement_group = ray.util.placement_group([{"CPU": 1}, {"CPU": 1}])

    # Create an actor that occupies resources after gcs server restart.
    cluster.head_node.kill_gcs_server()
    cluster.head_node.start_gcs_server()
    actor_2 = Increase.options(placement_group=placement_group,
                               placement_group_bundle_index=1).remote()
    assert ray.get(actor_2.method.remote(1)) == 3


<<<<<<< HEAD
@pytest.mark.parametrize("ray_start_cluster_head", [
    generate_system_config_map(num_heartbeats_timeout=20,
                               ping_gcs_rpc_server_max_retries=60)
],
                         indirect=True)
=======
@pytest.mark.parametrize(
    "ray_start_cluster_head", [
        generate_system_config_map(
            num_heartbeats_timeout=2, ping_gcs_rpc_server_max_retries=60)
    ],
    indirect=True)
>>>>>>> 0f9d1bb2
def test_create_placement_group_during_gcs_server_restart(
        ray_start_cluster_head):
    cluster = ray_start_cluster_head
    cluster.add_node(num_cpus=200)
    cluster.wait_for_nodes()

    # Create placement groups during gcs server restart.
    placement_groups = []
    for i in range(0, 100):
        placement_group = ray.util.placement_group([{"CPU": 1}, {"CPU": 1}])
        placement_groups.append(placement_group)

    cluster.head_node.kill_gcs_server()
    cluster.head_node.start_gcs_server()

    for i in range(0, 100):
        ray.get(placement_groups[i].ready())


<<<<<<< HEAD
@pytest.mark.parametrize("ray_start_cluster_head", [
    generate_system_config_map(num_heartbeats_timeout=20,
                               ping_gcs_rpc_server_max_retries=60)
],
                         indirect=True)
=======
@pytest.mark.parametrize(
    "ray_start_cluster_head", [
        generate_system_config_map(
            num_heartbeats_timeout=2, ping_gcs_rpc_server_max_retries=60)
    ],
    indirect=True)
>>>>>>> 0f9d1bb2
def test_placement_group_wait_api(ray_start_cluster_head):
    cluster = ray_start_cluster_head
    cluster.add_node(num_cpus=2)
    cluster.add_node(num_cpus=2)
    cluster.wait_for_nodes()

    # Create placement group 1 successfully.
    placement_group1 = ray.util.placement_group([{"CPU": 1}, {"CPU": 1}])
    assert placement_group1.wait(10)

    # Restart gcs server.
    cluster.head_node.kill_gcs_server()
    cluster.head_node.start_gcs_server()

    # Create placement group 2 successfully.
    placement_group2 = ray.util.placement_group([{"CPU": 1}, {"CPU": 1}])
    assert placement_group2.wait(10)

    # Remove placement group 1.
    ray.util.remove_placement_group(placement_group1)

    # Wait for placement group 1 after it is removed.
    with pytest.raises(Exception):
        placement_group1.wait(10)


def test_schedule_placement_groups_at_the_same_time():
    ray.init(num_cpus=4)

    pgs = [placement_group([{"CPU": 2}]) for _ in range(6)]

    wait_pgs = {pg.ready(): pg for pg in pgs}

    def is_all_placement_group_removed():
        ready, _ = ray.wait(list(wait_pgs.keys()), timeout=0.5)
        if ready:
            ready_pg = wait_pgs[ready[0]]
            remove_placement_group(ready_pg)
            del wait_pgs[ready[0]]

        if len(wait_pgs) == 0:
            return True
        return False

    wait_for_condition(is_all_placement_group_removed)

    ray.shutdown()


def test_detached_placement_group(ray_start_cluster):
    cluster = ray_start_cluster
    for _ in range(2):
        cluster.add_node(num_cpus=3)
    cluster.wait_for_nodes()
    info = ray.init(address=cluster.address)

    # Make sure detached placement group will alive when job dead.
    driver_code = f"""
import ray

ray.init(address="{info["redis_address"]}")

pg = ray.util.placement_group(
        [{{"CPU": 1}} for _ in range(2)],
        strategy="STRICT_SPREAD", lifetime="detached")
ray.get(pg.ready())

@ray.remote(num_cpus=1)
class Actor:
    def ready(self):
        return True

for bundle_index in range(2):
    actor = Actor.options(lifetime="detached", placement_group=pg,
                placement_group_bundle_index=bundle_index).remote()
    ray.get(actor.ready.remote())

ray.shutdown()
    """

    run_string_as_driver(driver_code)

    # Wait until the driver is reported as dead by GCS.
    def is_job_done():
        jobs = ray.jobs()
        for job in jobs:
            if "StopTime" in job:
                return True
        return False

    def assert_alive_num_pg(expected_num_pg):
        alive_num_pg = 0
        for _, placement_group_info in ray.util.placement_group_table().items(
        ):
            if placement_group_info["state"] == "CREATED":
                alive_num_pg += 1
        return alive_num_pg == expected_num_pg

    def assert_alive_num_actor(expected_num_actor):
        alive_num_actor = 0
        for actor_info in ray.actors().values():
            if actor_info["State"] == ray.gcs_utils.ActorTableData.ALIVE:
                alive_num_actor += 1
        return alive_num_actor == expected_num_actor

    wait_for_condition(is_job_done)

    assert assert_alive_num_pg(1)
    assert assert_alive_num_actor(2)

    # Make sure detached placement group will alive when its creator which
    # is detached actor dead.
    # Test actors first.
    @ray.remote(num_cpus=1)
    class NestedActor:
        def ready(self):
            return True

    @ray.remote(num_cpus=1)
    class Actor:
        def __init__(self):
            self.actors = []

        def ready(self):
            return True

        def schedule_nested_actor_with_detached_pg(self):
            # Create placement group which is detached.
            pg = ray.util.placement_group([{
                "CPU": 1
            } for _ in range(2)],
                                          strategy="STRICT_SPREAD",
                                          lifetime="detached",
                                          name="detached_pg")
            ray.get(pg.ready())
            # Schedule nested actor with the placement group.
            for bundle_index in range(2):
                actor = NestedActor.options(
                    placement_group=pg,
                    placement_group_bundle_index=bundle_index,
                    lifetime="detached").remote()
                ray.get(actor.ready.remote())
                self.actors.append(actor)

    a = Actor.options(lifetime="detached").remote()
    ray.get(a.ready.remote())
    # 1 parent actor and 2 children actor.
    ray.get(a.schedule_nested_actor_with_detached_pg.remote())

    # Kill an actor and wait until it is killed.
    kill_actor_and_wait_for_failure(a)
    with pytest.raises(ray.exceptions.RayActorError):
        ray.get(a.ready.remote())

    # We should have 2 alive pgs and 4 alive actors.
    assert assert_alive_num_pg(2)
    assert assert_alive_num_actor(4)


def test_named_placement_group(ray_start_cluster):
    cluster = ray_start_cluster
    for _ in range(2):
        cluster.add_node(num_cpus=3)
    cluster.wait_for_nodes()
    info = ray.init(address=cluster.address)
    global_placement_group_name = "named_placement_group"

    # Create a detached placement group with name.
    driver_code = f"""
import ray

ray.init(address="{info["redis_address"]}")

pg = ray.util.placement_group(
        [{{"CPU": 1}} for _ in range(2)],
        strategy="STRICT_SPREAD",
        name="{global_placement_group_name}",
        lifetime="detached")
ray.get(pg.ready())

ray.shutdown()
    """

    run_string_as_driver(driver_code)

    # Wait until the driver is reported as dead by GCS.
    def is_job_done():
        jobs = ray.jobs()
        for job in jobs:
            if "StopTime" in job:
                return True
        return False

    wait_for_condition(is_job_done)

    @ray.remote(num_cpus=1)
    class Actor:
        def ping(self):
            return "pong"

    # Get the named placement group and schedule a actor.
    placement_group = ray.util.get_placement_group(global_placement_group_name)
    assert placement_group is not None
    assert placement_group.wait(5)
    actor = Actor.options(placement_group=placement_group,
                          placement_group_bundle_index=0).remote()

    ray.get(actor.ping.remote())

    # Create another placement group and make sure its creation will failed.
    error_creation_count = 0
    try:
        ray.util.placement_group([{
            "CPU": 1
        } for _ in range(2)],
                                 strategy="STRICT_SPREAD",
                                 name=global_placement_group_name)
    except RaySystemError:
        error_creation_count += 1
    assert error_creation_count == 1

    # Remove a named placement group and make sure the second creation
    # will successful.
    ray.util.remove_placement_group(placement_group)
    same_name_pg = ray.util.placement_group([{
        "CPU": 1
    } for _ in range(2)],
                                            strategy="STRICT_SPREAD",
                                            name=global_placement_group_name)
    assert same_name_pg.wait(10)

    # Get a named placement group with a name that doesn't exist
    # and make sure it will raise ValueError correctly.
    error_count = 0
    try:
        ray.util.get_placement_group("inexistent_pg")
    except ValueError:
        error_count = error_count + 1
    assert error_count == 1


def test_placement_group_synchronous_registration(ray_start_cluster):
    cluster = ray_start_cluster
    # One node which only has one CPU.
    cluster.add_node(num_cpus=1)
    cluster.wait_for_nodes()
    ray.init(address=cluster.address)

    # Create a placement group that has two bundles and `STRICT_PACK` strategy,
    # so, its registration will successful but scheduling failed.
    placement_group = ray.util.placement_group(name="name",
                                               strategy="STRICT_PACK",
                                               bundles=[{
                                                   "CPU": 1,
                                               }, {
                                                   "CPU": 1
                                               }])
    # Make sure we can properly remove it immediately
    # as its registration is synchronous.
    ray.util.remove_placement_group(placement_group)

    def is_placement_group_removed():
        table = ray.util.placement_group_table(placement_group)
        if "state" not in table:
            return False
        return table["state"] == "REMOVED"

    wait_for_condition(is_placement_group_removed)


def test_placement_group_gpu_set(ray_start_cluster):
    cluster = ray_start_cluster
    # One node which only has one CPU.
    cluster.add_node(num_cpus=1, num_gpus=1)
    cluster.add_node(num_cpus=1, num_gpus=1)
    cluster.wait_for_nodes()
    ray.init(address=cluster.address)

    placement_group = ray.util.placement_group(name="name",
                                               strategy="PACK",
                                               bundles=[{
                                                   "CPU": 1,
                                                   "GPU": 1
                                               }, {
                                                   "CPU": 1,
                                                   "GPU": 1
                                               }])

    @ray.remote(num_gpus=1)
    def get_gpus():
        return ray.get_gpu_ids()

    result = get_gpus.options(placement_group=placement_group,
                              placement_group_bundle_index=0).remote()
    result = ray.get(result)
    assert result == [0]

    result = get_gpus.options(placement_group=placement_group,
                              placement_group_bundle_index=1).remote()
    result = ray.get(result)
    assert result == [0]


def test_placement_group_gpu_assigned(ray_start_cluster):
    cluster = ray_start_cluster
    cluster.add_node(num_gpus=2)
    ray.init(address=cluster.address)
    gpu_ids_res = set()

    @ray.remote(num_gpus=1, num_cpus=0)
    def f():
        import os
        return os.environ["CUDA_VISIBLE_DEVICES"]

    pg1 = ray.util.placement_group([{"GPU": 1}])
    pg2 = ray.util.placement_group([{"GPU": 1}])

    assert pg1.wait(10)
    assert pg2.wait(10)

    gpu_ids_res.add(ray.get(f.options(placement_group=pg1).remote()))
    gpu_ids_res.add(ray.get(f.options(placement_group=pg2).remote()))

    assert len(gpu_ids_res) == 2


if __name__ == "__main__":
    sys.exit(pytest.main(["-v", __file__]))<|MERGE_RESOLUTION|>--- conflicted
+++ resolved
@@ -55,10 +55,12 @@
             }
         ])
     ray.get(placement_group.ready())
-    actor_1 = Actor.options(placement_group=placement_group,
-                            placement_group_bundle_index=0).remote()
-    actor_2 = Actor.options(placement_group=placement_group,
-                            placement_group_bundle_index=1).remote()
+    actor_1 = Actor.options(
+        placement_group=placement_group,
+        placement_group_bundle_index=0).remote()
+    actor_2 = Actor.options(
+        placement_group=placement_group,
+        placement_group_bundle_index=1).remote()
 
     ray.get(actor_1.value.remote())
     ray.get(actor_2.value.remote())
@@ -92,18 +94,19 @@
         cluster.add_node(num_cpus=4)
     ray.init(address=cluster.address)
 
-    placement_group = ray.util.placement_group(name="name",
-                                               strategy="STRICT_PACK",
-                                               bundles=[{
-                                                   "CPU": 2
-                                               }, {
-                                                   "CPU": 2
-                                               }])
+    placement_group = ray.util.placement_group(
+        name="name", strategy="STRICT_PACK", bundles=[{
+            "CPU": 2
+        }, {
+            "CPU": 2
+        }])
     ray.get(placement_group.ready())
-    actor_1 = Actor.options(placement_group=placement_group,
-                            placement_group_bundle_index=0).remote()
-    actor_2 = Actor.options(placement_group=placement_group,
-                            placement_group_bundle_index=1).remote()
+    actor_1 = Actor.options(
+        placement_group=placement_group,
+        placement_group_bundle_index=0).remote()
+    actor_2 = Actor.options(
+        placement_group=placement_group,
+        placement_group_bundle_index=1).remote()
 
     ray.get(actor_1.value.remote())
     ray.get(actor_2.value.remote())
@@ -137,18 +140,19 @@
         cluster.add_node(num_cpus=4)
     ray.init(address=cluster.address)
 
-    placement_group = ray.util.placement_group(name="name",
-                                               strategy="SPREAD",
-                                               bundles=[{
-                                                   "CPU": 2
-                                               }, {
-                                                   "CPU": 2
-                                               }])
+    placement_group = ray.util.placement_group(
+        name="name", strategy="SPREAD", bundles=[{
+            "CPU": 2
+        }, {
+            "CPU": 2
+        }])
     ray.get(placement_group.ready())
-    actor_1 = Actor.options(placement_group=placement_group,
-                            placement_group_bundle_index=0).remote()
-    actor_2 = Actor.options(placement_group=placement_group,
-                            placement_group_bundle_index=1).remote()
+    actor_1 = Actor.options(
+        placement_group=placement_group,
+        placement_group_bundle_index=0).remote()
+    actor_2 = Actor.options(
+        placement_group=placement_group,
+        placement_group_bundle_index=1).remote()
 
     ray.get(actor_1.value.remote())
     ray.get(actor_2.value.remote())
@@ -182,22 +186,26 @@
         cluster.add_node(num_cpus=4)
     ray.init(address=cluster.address)
 
-    placement_group = ray.util.placement_group(name="name",
-                                               strategy="STRICT_SPREAD",
-                                               bundles=[{
-                                                   "CPU": 2
-                                               }, {
-                                                   "CPU": 2
-                                               }, {
-                                                   "CPU": 2
-                                               }])
+    placement_group = ray.util.placement_group(
+        name="name",
+        strategy="STRICT_SPREAD",
+        bundles=[{
+            "CPU": 2
+        }, {
+            "CPU": 2
+        }, {
+            "CPU": 2
+        }])
     ray.get(placement_group.ready())
-    actor_1 = Actor.options(placement_group=placement_group,
-                            placement_group_bundle_index=0).remote()
-    actor_2 = Actor.options(placement_group=placement_group,
-                            placement_group_bundle_index=1).remote()
-    actor_3 = Actor.options(placement_group=placement_group,
-                            placement_group_bundle_index=2).remote()
+    actor_1 = Actor.options(
+        placement_group=placement_group,
+        placement_group_bundle_index=0).remote()
+    actor_2 = Actor.options(
+        placement_group=placement_group,
+        placement_group_bundle_index=1).remote()
+    actor_3 = Actor.options(
+        placement_group=placement_group,
+        placement_group_bundle_index=2).remote()
 
     ray.get(actor_1.value.remote())
     ray.get(actor_2.value.remote())
@@ -401,9 +409,8 @@
     name = "name"
     strategy = "PACK"
     bundles = [{"CPU": 2, "GPU": 1}, {"CPU": 2}]
-    placement_group = ray.util.placement_group(name=name,
-                                               strategy=strategy,
-                                               bundles=bundles)
+    placement_group = ray.util.placement_group(
+        name=name, strategy=strategy, bundles=bundles)
     result = ray.util.placement_group_table(placement_group)
     assert result["name"] == name
     assert result["strategy"] == strategy
@@ -415,8 +422,9 @@
     cluster.add_node(num_cpus=5, num_gpus=1)
 
     cluster.wait_for_nodes()
-    actor_1 = Actor.options(placement_group=placement_group,
-                            placement_group_bundle_index=0).remote()
+    actor_1 = Actor.options(
+        placement_group=placement_group,
+        placement_group_bundle_index=0).remote()
     ray.get(actor_1.value.remote())
 
     result = ray.util.placement_group_table(placement_group)
@@ -424,12 +432,14 @@
 
     # Add tow more placement group for placement group table test.
     second_strategy = "SPREAD"
-    ray.util.placement_group(name="second_placement_group",
-                             strategy=second_strategy,
-                             bundles=bundles)
-    ray.util.placement_group(name="third_placement_group",
-                             strategy=second_strategy,
-                             bundles=bundles)
+    ray.util.placement_group(
+        name="second_placement_group",
+        strategy=second_strategy,
+        bundles=bundles)
+    ray.util.placement_group(
+        name="third_placement_group",
+        strategy=second_strategy,
+        bundles=bundles)
 
     placement_group_table = ray.util.placement_group_table()
     assert len(placement_group_table) == 3
@@ -482,24 +492,28 @@
     assert len(nodes) == 3
     assert nodes[0]["alive"] and nodes[1]["alive"] and nodes[2]["alive"]
 
-    placement_group = ray.util.placement_group(name="name",
-                                               strategy="SPREAD",
-                                               bundles=[{
-                                                   "CPU": 2
-                                               }, {
-                                                   "CPU": 2
-                                               }, {
-                                                   "CPU": 2
-                                               }])
-    actor_1 = Actor.options(placement_group=placement_group,
-                            placement_group_bundle_index=0,
-                            lifetime="detached").remote()
-    actor_2 = Actor.options(placement_group=placement_group,
-                            placement_group_bundle_index=1,
-                            lifetime="detached").remote()
-    actor_3 = Actor.options(placement_group=placement_group,
-                            placement_group_bundle_index=2,
-                            lifetime="detached").remote()
+    placement_group = ray.util.placement_group(
+        name="name",
+        strategy="SPREAD",
+        bundles=[{
+            "CPU": 2
+        }, {
+            "CPU": 2
+        }, {
+            "CPU": 2
+        }])
+    actor_1 = Actor.options(
+        placement_group=placement_group,
+        placement_group_bundle_index=0,
+        lifetime="detached").remote()
+    actor_2 = Actor.options(
+        placement_group=placement_group,
+        placement_group_bundle_index=1,
+        lifetime="detached").remote()
+    actor_3 = Actor.options(
+        placement_group=placement_group,
+        placement_group_bundle_index=2,
+        lifetime="detached").remote()
     ray.get(actor_1.value.remote())
     ray.get(actor_2.value.remote())
     ray.get(actor_3.value.remote())
@@ -507,15 +521,18 @@
     cluster.remove_node(get_other_nodes(cluster, exclude_head=True)[-1])
     cluster.wait_for_nodes()
 
-    actor_4 = Actor.options(placement_group=placement_group,
-                            placement_group_bundle_index=0,
-                            lifetime="detached").remote()
-    actor_5 = Actor.options(placement_group=placement_group,
-                            placement_group_bundle_index=1,
-                            lifetime="detached").remote()
-    actor_6 = Actor.options(placement_group=placement_group,
-                            placement_group_bundle_index=2,
-                            lifetime="detached").remote()
+    actor_4 = Actor.options(
+        placement_group=placement_group,
+        placement_group_bundle_index=0,
+        lifetime="detached").remote()
+    actor_5 = Actor.options(
+        placement_group=placement_group,
+        placement_group_bundle_index=1,
+        lifetime="detached").remote()
+    actor_6 = Actor.options(
+        placement_group=placement_group,
+        placement_group_bundle_index=2,
+        lifetime="detached").remote()
     ray.get(actor_4.value.remote())
     ray.get(actor_5.value.remote())
     ray.get(actor_6.value.remote())
@@ -535,25 +552,26 @@
     cluster.add_node(num_cpus=4)
     ray.init(address=cluster.address)
 
-    placement_group = ray.util.placement_group(name="name",
-                                               strategy="SPREAD",
-                                               bundles=[{
-                                                   "CPU": 2
-                                               }, {
-                                                   "CPU": 2
-                                               }])
+    placement_group = ray.util.placement_group(
+        name="name", strategy="SPREAD", bundles=[{
+            "CPU": 2
+        }, {
+            "CPU": 2
+        }])
 
     error_count = 0
     try:
-        Actor.options(placement_group=placement_group,
-                      placement_group_bundle_index=3).remote()
+        Actor.options(
+            placement_group=placement_group,
+            placement_group_bundle_index=3).remote()
     except ValueError:
         error_count = error_count + 1
     assert error_count == 1
 
     try:
-        Actor.options(placement_group=placement_group,
-                      placement_group_bundle_index=-2).remote()
+        Actor.options(
+            placement_group=placement_group,
+            placement_group_bundle_index=-2).remote()
     except ValueError:
         error_count = error_count + 1
     assert error_count == 2
@@ -572,19 +590,20 @@
     cluster.wait_for_nodes()
 
     # Wait on placement group that cannot be created.
-    placement_group = ray.util.placement_group(name="name",
-                                               strategy="SPREAD",
-                                               bundles=[
-                                                   {
-                                                       "CPU": 2
-                                                   },
-                                                   {
-                                                       "CPU": 2
-                                                   },
-                                                   {
-                                                       "GPU": 2
-                                                   },
-                                               ])
+    placement_group = ray.util.placement_group(
+        name="name",
+        strategy="SPREAD",
+        bundles=[
+            {
+                "CPU": 2
+            },
+            {
+                "CPU": 2
+            },
+            {
+                "GPU": 2
+            },
+        ])
     ready, unready = ray.wait([placement_group.ready()], timeout=0.1)
     assert len(unready) == 1
     assert len(ready) == 0
@@ -601,16 +620,15 @@
     cluster.wait_for_nodes()
 
     # Wait on placement group that cannot be created.
-    placement_group = ray.util.placement_group(name="name",
-                                               strategy="SPREAD",
-                                               bundles=[
-                                                   {
-                                                       "CPU": 2
-                                                   },
-                                                   {
-                                                       "CPU": 2
-                                                   },
-                                               ])
+    placement_group = ray.util.placement_group(
+        name="name", strategy="SPREAD", bundles=[
+            {
+                "CPU": 2
+            },
+            {
+                "CPU": 2
+            },
+        ])
     ready, unready = ray.wait([placement_group.ready()])
     assert len(unready) == 0
     assert len(ready) == 1
@@ -677,12 +695,12 @@
 
     # Create an actor that will fail bundle scheduling.
     # It is important to use pack strategy to make test less flaky.
-    pg = ray.util.placement_group(name="name",
-                                  strategy="SPREAD",
-                                  bundles=[{
-                                      "CPU": bundle_cpu_size
-                                  } for _ in range(num_nodes * bundle_per_node)
-                                           ])
+    pg = ray.util.placement_group(
+        name="name",
+        strategy="SPREAD",
+        bundles=[{
+            "CPU": bundle_cpu_size
+        } for _ in range(num_nodes * bundle_per_node)])
 
     # Create a placement group actor.
     # This shouldn't be scheduled because atomic
@@ -725,8 +743,8 @@
 
     # This all should scheduled on each bundle.
     check_with_pg = [
-        resource_check.options(placement_group=pg,
-                               placement_group_bundle_index=i).remote()
+        resource_check.options(
+            placement_group=pg, placement_group_bundle_index=i).remote()
         for i in range(bundle_per_node * num_nodes)
     ]
 
@@ -786,11 +804,12 @@
     # Note this is half of total
     for index in range(total_num_pg):
         pgs.append(
-            ray.util.placement_group(name=f"name{index}",
-                                     strategy="PACK",
-                                     bundles=[{
-                                         "GPU": per_bundle_gpus
-                                     } for _ in range(bundles_per_pg)]))
+            ray.util.placement_group(
+                name=f"name{index}",
+                strategy="PACK",
+                bundles=[{
+                    "GPU": per_bundle_gpus
+                } for _ in range(bundles_per_pg)]))
 
     # Schedule tasks.
     for i in range(total_num_pg):
@@ -830,12 +849,12 @@
         cluster.add_node(num_cpus=total_num_actors)
     ray.init(address=cluster.address)
 
-    pg = ray.util.placement_group([{
-        "CPU": 2
-    }, {
-        "CPU": 2
-    }],
-                                  strategy="STRICT_PACK")
+    pg = ray.util.placement_group(
+        [{
+            "CPU": 2
+        }, {
+            "CPU": 2
+        }], strategy="STRICT_PACK")
     ray.get(pg.ready())
 
     # If get_current_placement_group is used when the current worker/driver
@@ -891,8 +910,9 @@
         ray.get(a.ready.remote())
 
     # Now create an actor, but do not capture the current tasks
-    a = Actor.options(placement_group=pg,
-                      placement_group_capture_child_tasks=False).remote()
+    a = Actor.options(
+        placement_group=pg,
+        placement_group_capture_child_tasks=False).remote()
     ray.get(a.ready.remote())
     # 1 top level actor + 3 children.
     for _ in range(total_num_actors - 1):
@@ -937,14 +957,15 @@
         cluster.add_node(num_cpus=total_num_tasks, num_gpus=total_num_tasks)
     ray.init(address=cluster.address)
 
-    pg = ray.util.placement_group([{
-        "CPU": 2,
-        "GPU": 2,
-    }, {
-        "CPU": 2,
-        "GPU": 2,
-    }],
-                                  strategy="STRICT_PACK")
+    pg = ray.util.placement_group(
+        [{
+            "CPU": 2,
+            "GPU": 2,
+        }, {
+            "CPU": 2,
+            "GPU": 2,
+        }],
+        strategy="STRICT_PACK")
     ray.get(pg.ready())
 
     # If get_current_placement_group is used when the current worker/driver
@@ -964,8 +985,8 @@
             for _ in range(3)
         ])
 
-    t = create_nested_task.options(num_cpus=1, num_gpus=0,
-                                   placement_group=pg).remote(1, 0)
+    t = create_nested_task.options(
+        num_cpus=1, num_gpus=0, placement_group=pg).remote(1, 0)
     pgs = ray.get(t)
     # Every task should have current placement group because they
     # should be implicitly captured by default.
@@ -989,10 +1010,8 @@
     with pytest.raises(ray.exceptions.GetTimeoutError):
         ray.get(pg.ready(), timeout=0.5)
 
-    errors = get_error_message(p,
-                               1,
-                               ray.ray_constants.INFEASIBLE_TASK_ERROR,
-                               timeout=0.1)
+    errors = get_error_message(
+        p, 1, ray.ray_constants.INFEASIBLE_TASK_ERROR, timeout=0.1)
     assert len(errors) == 0
 
 
@@ -1159,20 +1178,12 @@
     wait_for_condition(lambda: assert_num_cpus(num_nodes * num_cpu_per_node))
 
 
-<<<<<<< HEAD
-@pytest.mark.parametrize("ray_start_cluster_head", [
-    generate_system_config_map(num_heartbeats_timeout=20,
-                               ping_gcs_rpc_server_max_retries=60)
-],
-                         indirect=True)
-=======
 @pytest.mark.parametrize(
     "ray_start_cluster_head", [
         generate_system_config_map(
             num_heartbeats_timeout=2, ping_gcs_rpc_server_max_retries=60)
     ],
     indirect=True)
->>>>>>> 0f9d1bb2
 def test_create_placement_group_after_gcs_server_restart(
         ray_start_cluster_head):
     cluster = ray_start_cluster_head
@@ -1205,20 +1216,12 @@
     assert table["state"] == "PENDING"
 
 
-<<<<<<< HEAD
-@pytest.mark.parametrize("ray_start_cluster_head", [
-    generate_system_config_map(num_heartbeats_timeout=20,
-                               ping_gcs_rpc_server_max_retries=60)
-],
-                         indirect=True)
-=======
 @pytest.mark.parametrize(
     "ray_start_cluster_head", [
         generate_system_config_map(
             num_heartbeats_timeout=2, ping_gcs_rpc_server_max_retries=60)
     ],
     indirect=True)
->>>>>>> 0f9d1bb2
 def test_create_actor_with_placement_group_after_gcs_server_restart(
         ray_start_cluster_head):
     cluster = ray_start_cluster_head
@@ -1231,25 +1234,18 @@
     # Create an actor that occupies resources after gcs server restart.
     cluster.head_node.kill_gcs_server()
     cluster.head_node.start_gcs_server()
-    actor_2 = Increase.options(placement_group=placement_group,
-                               placement_group_bundle_index=1).remote()
+    actor_2 = Increase.options(
+        placement_group=placement_group,
+        placement_group_bundle_index=1).remote()
     assert ray.get(actor_2.method.remote(1)) == 3
 
 
-<<<<<<< HEAD
-@pytest.mark.parametrize("ray_start_cluster_head", [
-    generate_system_config_map(num_heartbeats_timeout=20,
-                               ping_gcs_rpc_server_max_retries=60)
-],
-                         indirect=True)
-=======
 @pytest.mark.parametrize(
     "ray_start_cluster_head", [
         generate_system_config_map(
             num_heartbeats_timeout=2, ping_gcs_rpc_server_max_retries=60)
     ],
     indirect=True)
->>>>>>> 0f9d1bb2
 def test_create_placement_group_during_gcs_server_restart(
         ray_start_cluster_head):
     cluster = ray_start_cluster_head
@@ -1269,20 +1265,12 @@
         ray.get(placement_groups[i].ready())
 
 
-<<<<<<< HEAD
-@pytest.mark.parametrize("ray_start_cluster_head", [
-    generate_system_config_map(num_heartbeats_timeout=20,
-                               ping_gcs_rpc_server_max_retries=60)
-],
-                         indirect=True)
-=======
 @pytest.mark.parametrize(
     "ray_start_cluster_head", [
         generate_system_config_map(
             num_heartbeats_timeout=2, ping_gcs_rpc_server_max_retries=60)
     ],
     indirect=True)
->>>>>>> 0f9d1bb2
 def test_placement_group_wait_api(ray_start_cluster_head):
     cluster = ray_start_cluster_head
     cluster.add_node(num_cpus=2)
@@ -1411,12 +1399,13 @@
 
         def schedule_nested_actor_with_detached_pg(self):
             # Create placement group which is detached.
-            pg = ray.util.placement_group([{
-                "CPU": 1
-            } for _ in range(2)],
-                                          strategy="STRICT_SPREAD",
-                                          lifetime="detached",
-                                          name="detached_pg")
+            pg = ray.util.placement_group(
+                [{
+                    "CPU": 1
+                } for _ in range(2)],
+                strategy="STRICT_SPREAD",
+                lifetime="detached",
+                name="detached_pg")
             ray.get(pg.ready())
             # Schedule nested actor with the placement group.
             for bundle_index in range(2):
@@ -1487,19 +1476,21 @@
     placement_group = ray.util.get_placement_group(global_placement_group_name)
     assert placement_group is not None
     assert placement_group.wait(5)
-    actor = Actor.options(placement_group=placement_group,
-                          placement_group_bundle_index=0).remote()
+    actor = Actor.options(
+        placement_group=placement_group,
+        placement_group_bundle_index=0).remote()
 
     ray.get(actor.ping.remote())
 
     # Create another placement group and make sure its creation will failed.
     error_creation_count = 0
     try:
-        ray.util.placement_group([{
-            "CPU": 1
-        } for _ in range(2)],
-                                 strategy="STRICT_SPREAD",
-                                 name=global_placement_group_name)
+        ray.util.placement_group(
+            [{
+                "CPU": 1
+            } for _ in range(2)],
+            strategy="STRICT_SPREAD",
+            name=global_placement_group_name)
     except RaySystemError:
         error_creation_count += 1
     assert error_creation_count == 1
@@ -1507,11 +1498,12 @@
     # Remove a named placement group and make sure the second creation
     # will successful.
     ray.util.remove_placement_group(placement_group)
-    same_name_pg = ray.util.placement_group([{
-        "CPU": 1
-    } for _ in range(2)],
-                                            strategy="STRICT_SPREAD",
-                                            name=global_placement_group_name)
+    same_name_pg = ray.util.placement_group(
+        [{
+            "CPU": 1
+        } for _ in range(2)],
+        strategy="STRICT_SPREAD",
+        name=global_placement_group_name)
     assert same_name_pg.wait(10)
 
     # Get a named placement group with a name that doesn't exist
@@ -1533,13 +1525,14 @@
 
     # Create a placement group that has two bundles and `STRICT_PACK` strategy,
     # so, its registration will successful but scheduling failed.
-    placement_group = ray.util.placement_group(name="name",
-                                               strategy="STRICT_PACK",
-                                               bundles=[{
-                                                   "CPU": 1,
-                                               }, {
-                                                   "CPU": 1
-                                               }])
+    placement_group = ray.util.placement_group(
+        name="name",
+        strategy="STRICT_PACK",
+        bundles=[{
+            "CPU": 1,
+        }, {
+            "CPU": 1
+        }])
     # Make sure we can properly remove it immediately
     # as its registration is synchronous.
     ray.util.remove_placement_group(placement_group)
@@ -1561,27 +1554,30 @@
     cluster.wait_for_nodes()
     ray.init(address=cluster.address)
 
-    placement_group = ray.util.placement_group(name="name",
-                                               strategy="PACK",
-                                               bundles=[{
-                                                   "CPU": 1,
-                                                   "GPU": 1
-                                               }, {
-                                                   "CPU": 1,
-                                                   "GPU": 1
-                                               }])
+    placement_group = ray.util.placement_group(
+        name="name",
+        strategy="PACK",
+        bundles=[{
+            "CPU": 1,
+            "GPU": 1
+        }, {
+            "CPU": 1,
+            "GPU": 1
+        }])
 
     @ray.remote(num_gpus=1)
     def get_gpus():
         return ray.get_gpu_ids()
 
-    result = get_gpus.options(placement_group=placement_group,
-                              placement_group_bundle_index=0).remote()
+    result = get_gpus.options(
+        placement_group=placement_group,
+        placement_group_bundle_index=0).remote()
     result = ray.get(result)
     assert result == [0]
 
-    result = get_gpus.options(placement_group=placement_group,
-                              placement_group_bundle_index=1).remote()
+    result = get_gpus.options(
+        placement_group=placement_group,
+        placement_group_bundle_index=1).remote()
     result = ray.get(result)
     assert result == [0]
 
