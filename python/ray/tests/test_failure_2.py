import json
import logging
import os
import signal
import sys
import threading
import time

import numpy as np
import pytest
import redis

import ray
from ray.experimental.internal_kv import _internal_kv_get
from ray.autoscaler._private.util import DEBUG_AUTOSCALING_ERROR
import ray._private.utils
from ray.util.placement_group import placement_group
import ray.ray_constants as ray_constants
from ray.cluster_utils import Cluster
from ray.test_utils import (wait_for_condition, SignalActor, init_error_pubsub,
                            get_error_message, Semaphore)


def test_warning_for_infeasible_tasks(ray_start_regular, error_pubsub):
    p = error_pubsub
    # Check that we get warning messages for infeasible tasks.

    @ray.remote(num_gpus=1)
    def f():
        pass

    @ray.remote(resources={"Custom": 1})
    class Foo:
        pass

    # This task is infeasible.
    f.remote()
    errors = get_error_message(p, 1, ray_constants.INFEASIBLE_TASK_ERROR)
    assert len(errors) == 1
    assert errors[0].type == ray_constants.INFEASIBLE_TASK_ERROR

    # This actor placement task is infeasible.
    Foo.remote()
    errors = get_error_message(p, 1, ray_constants.INFEASIBLE_TASK_ERROR)
    assert len(errors) == 1
    assert errors[0].type == ray_constants.INFEASIBLE_TASK_ERROR

    # Placement group cannot be made, but no warnings should occur.
    pg = placement_group([{"GPU": 1}], strategy="STRICT_PACK")
    pg.ready()
    f.options(placement_group=pg).remote()

    errors = get_error_message(p,
                               1,
                               ray_constants.INFEASIBLE_TASK_ERROR,
                               timeout=5)
    assert len(errors) == 0, errors


def test_warning_for_infeasible_zero_cpu_actor(shutdown_only):
    # Check that we cannot place an actor on a 0 CPU machine and that we get an
    # infeasibility warning (even though the actor creation task itself
    # requires no CPUs).

    ray.init(num_cpus=0)
    p = init_error_pubsub()

    @ray.remote
    class Foo:
        pass

    # The actor creation should be infeasible.
    Foo.remote()
    errors = get_error_message(p, 1, ray_constants.INFEASIBLE_TASK_ERROR)
    assert len(errors) == 1
    assert errors[0].type == ray_constants.INFEASIBLE_TASK_ERROR
    p.close()


def test_warning_for_too_many_actors(shutdown_only):
    # Check that if we run a workload which requires too many workers to be
    # started that we will receive a warning.
    num_cpus = 2
    ray.init(num_cpus=num_cpus)

    p = init_error_pubsub()

    @ray.remote
    class Foo:
        def __init__(self):
            time.sleep(1000)

    # NOTE: We should save actor, otherwise it will be out of scope.
    actor_group1 = [Foo.remote() for _ in range(num_cpus * 3)]
    assert len(actor_group1) == num_cpus * 3
    errors = get_error_message(p, 1, ray_constants.WORKER_POOL_LARGE_ERROR)
    assert len(errors) == 1
    assert errors[0].type == ray_constants.WORKER_POOL_LARGE_ERROR

    actor_group2 = [Foo.remote() for _ in range(num_cpus)]
    assert len(actor_group2) == num_cpus
    errors = get_error_message(p, 1, ray_constants.WORKER_POOL_LARGE_ERROR)
    assert len(errors) == 1
    assert errors[0].type == ray_constants.WORKER_POOL_LARGE_ERROR
    p.close()


def test_warning_for_too_many_nested_tasks(shutdown_only):
    # Check that if we run a workload which requires too many workers to be
    # started that we will receive a warning.
    num_cpus = 2
    ray.init(num_cpus=num_cpus)
    p = init_error_pubsub()

    remote_wait = Semaphore.remote(value=0)
    nested_wait = Semaphore.remote(value=0)

    ray.get([
        remote_wait.locked.remote(),
        nested_wait.locked.remote(),
    ])

    @ray.remote
    def f():
        time.sleep(1000)
        return 1

    @ray.remote
    def h(nested_waits):
        nested_wait.release.remote()
        ray.get(nested_waits)
        ray.get(f.remote())

    @ray.remote
    def g(remote_waits, nested_waits):
        # Sleep so that the f tasks all get submitted to the scheduler after
        # the g tasks.
        remote_wait.release.remote()
        # wait until every lock is released.
        ray.get(remote_waits)
        ray.get(h.remote(nested_waits))

    num_root_tasks = num_cpus * 4
    # Lock remote task until everything is scheduled.
    remote_waits = []
    nested_waits = []
    for _ in range(num_root_tasks):
        remote_waits.append(remote_wait.acquire.remote())
        nested_waits.append(nested_wait.acquire.remote())

    [g.remote(remote_waits, nested_waits) for _ in range(num_root_tasks)]

    errors = get_error_message(p, 1, ray_constants.WORKER_POOL_LARGE_ERROR)
    assert len(errors) == 1
    assert errors[0].type == ray_constants.WORKER_POOL_LARGE_ERROR
    p.close()


def test_warning_for_many_duplicate_remote_functions_and_actors(shutdown_only):
    ray.init(num_cpus=1)

    @ray.remote
    def create_remote_function():
        @ray.remote
        def g():
            return 1

        return ray.get(g.remote())

    for _ in range(ray_constants.DUPLICATE_REMOTE_FUNCTION_THRESHOLD - 1):
        ray.get(create_remote_function.remote())

    import io
    log_capture_string = io.StringIO()
    ch = logging.StreamHandler(log_capture_string)

    # TODO(rkn): It's terrible to have to rely on this implementation detail,
    # the fact that the warning comes from ray._private.import_thread.logger.
    # However, I didn't find a good way to capture the output for all loggers
    # simultaneously.
    ray._private.import_thread.logger.addHandler(ch)

    ray.get(create_remote_function.remote())

    start_time = time.time()
    while time.time() < start_time + 10:
        log_contents = log_capture_string.getvalue()
        if len(log_contents) > 0:
            break

    ray._private.import_thread.logger.removeHandler(ch)

    assert "remote function" in log_contents
    assert "has been exported {} times.".format(
        ray_constants.DUPLICATE_REMOTE_FUNCTION_THRESHOLD) in log_contents

    # Now test the same thing but for actors.

    @ray.remote
    def create_actor_class():
        # Require a GPU so that the actor is never actually created and we
        # don't spawn an unreasonable number of processes.
        @ray.remote(num_gpus=1)
        class Foo:
            pass

        Foo.remote()

    for _ in range(ray_constants.DUPLICATE_REMOTE_FUNCTION_THRESHOLD - 1):
        ray.get(create_actor_class.remote())

    log_capture_string = io.StringIO()
    ch = logging.StreamHandler(log_capture_string)

    # TODO(rkn): As mentioned above, it's terrible to have to rely on this
    # implementation detail.
    ray._private.import_thread.logger.addHandler(ch)

    ray.get(create_actor_class.remote())

    start_time = time.time()
    while time.time() < start_time + 10:
        log_contents = log_capture_string.getvalue()
        if len(log_contents) > 0:
            break

    ray._private.import_thread.logger.removeHandler(ch)

    assert "actor" in log_contents
    assert "has been exported {} times.".format(
        ray_constants.DUPLICATE_REMOTE_FUNCTION_THRESHOLD) in log_contents


def test_redis_module_failure(ray_start_regular):
    address_info = ray_start_regular
    address = address_info["redis_address"]
    address = address.split(":")
    assert len(address) == 2

    def run_failure_test(expecting_message, *command):
        with pytest.raises(Exception,
                           match=".*{}.*".format(expecting_message)):
            client = redis.StrictRedis(
                host=address[0],
                port=int(address[1]),
                password=ray_constants.REDIS_DEFAULT_PASSWORD)
            client.execute_command(*command)

    def run_one_command(*command):
        client = redis.StrictRedis(
            host=address[0],
            port=int(address[1]),
            password=ray_constants.REDIS_DEFAULT_PASSWORD)
        client.execute_command(*command)

    run_failure_test("wrong number of arguments", "RAY.TABLE_ADD", 13)
    run_failure_test("Prefix must be in the TablePrefix range",
                     "RAY.TABLE_ADD", 100000, 1, 1, 1)
    run_failure_test("Prefix must be in the TablePrefix range",
                     "RAY.TABLE_REQUEST_NOTIFICATIONS", 100000, 1, 1, 1)
    run_failure_test("Prefix must be a valid TablePrefix integer",
                     "RAY.TABLE_ADD", b"a", 1, 1, 1)
    run_failure_test("Pubsub channel must be in the TablePubsub range",
                     "RAY.TABLE_ADD", 1, 10000, 1, 1)
    run_failure_test("Pubsub channel must be a valid integer", "RAY.TABLE_ADD",
                     1, b"a", 1, 1)
    # Change the key from 1 to 2, since the previous command should have
    # succeeded at writing the key, but not publishing it.
    run_failure_test("Index is less than 0.", "RAY.TABLE_APPEND", 1, 1, 2, 1,
                     -1)
    run_failure_test("Index is not a number.", "RAY.TABLE_APPEND", 1, 1, 2, 1,
                     b"a")
    run_one_command("RAY.TABLE_APPEND", 1, 1, 2, 1)
    # It's okay to add duplicate entries.
    run_one_command("RAY.TABLE_APPEND", 1, 1, 2, 1)
    run_one_command("RAY.TABLE_APPEND", 1, 1, 2, 1, 0)
    run_one_command("RAY.TABLE_APPEND", 1, 1, 2, 1, 1)
    run_one_command("RAY.SET_ADD", 1, 1, 3, 1)
    # It's okey to add duplicate entries.
    run_one_command("RAY.SET_ADD", 1, 1, 3, 1)
    run_one_command("RAY.SET_REMOVE", 1, 1, 3, 1)
    # It's okey to remove duplicate entries.
    run_one_command("RAY.SET_REMOVE", 1, 1, 3, 1)


# Note that this test will take at least 10 seconds because it must wait for
# the monitor to detect enough missed heartbeats.
def test_warning_for_dead_node(ray_start_cluster_2_nodes, error_pubsub):
    cluster = ray_start_cluster_2_nodes
    cluster.wait_for_nodes()
    p = error_pubsub

    node_ids = {item["NodeID"] for item in ray.nodes()}

    # Try to make sure that the monitor has received at least one heartbeat
    # from the node.
    time.sleep(0.5)

    # Kill both raylets.
    cluster.list_all_nodes()[1].kill_raylet()
    cluster.list_all_nodes()[0].kill_raylet()

    # Check that we get warning messages for both raylets.
    errors = get_error_message(p, 2, ray_constants.REMOVED_NODE_ERROR, 40)

    # Extract the client IDs from the error messages. This will need to be
    # changed if the error message changes.
    warning_node_ids = {error.error_message.split(" ")[5] for error in errors}

    assert node_ids == warning_node_ids


def test_warning_for_dead_autoscaler(ray_start_regular, error_pubsub):
    # Terminate the autoscaler process.
    from ray.worker import _global_node
    autoscaler_process = _global_node.all_processes[
        ray_constants.PROCESS_TYPE_MONITOR][0].process
    autoscaler_process.terminate()

    # Confirm that we receive an autoscaler failure error.
    errors = get_error_message(error_pubsub,
                               1,
                               ray_constants.MONITOR_DIED_ERROR,
                               timeout=5)
    assert len(errors) == 1

    # Confirm that the autoscaler failure error is stored.
    error = _internal_kv_get(DEBUG_AUTOSCALING_ERROR)
    assert error is not None


def test_raylet_crash_when_get(ray_start_regular):
    def sleep_to_kill_raylet():
        # Don't kill raylet before default workers get connected.
        time.sleep(2)
        ray.worker._global_node.kill_raylet()

    object_ref = ray.put(np.zeros(200 * 1024, dtype=np.uint8))
    ray.internal.free(object_ref)

    thread = threading.Thread(target=sleep_to_kill_raylet)
    thread.start()
    with pytest.raises(ray.exceptions.ObjectLostError):
        ray.get(object_ref)
    thread.join()


def test_connect_with_disconnected_node(shutdown_only):
    config = {
        "num_heartbeats_timeout": 50,
        "raylet_heartbeat_period_milliseconds": 10,
    }
    cluster = Cluster()
    cluster.add_node(num_cpus=0, _system_config=config)
    ray.init(address=cluster.address)
    p = init_error_pubsub()
    errors = get_error_message(p, 1, timeout=5)
    print(errors)
    assert len(errors) == 0
    # This node is killed by SIGKILL, ray_monitor will mark it to dead.
    dead_node = cluster.add_node(num_cpus=0)
    cluster.remove_node(dead_node, allow_graceful=False)
    errors = get_error_message(p, 1, ray_constants.REMOVED_NODE_ERROR)
    assert len(errors) == 1
    # This node is killed by SIGKILL, ray_monitor will mark it to dead.
    dead_node = cluster.add_node(num_cpus=0)
    cluster.remove_node(dead_node, allow_graceful=False)
    errors = get_error_message(p, 1, ray_constants.REMOVED_NODE_ERROR)
    assert len(errors) == 1
    # This node is killed by SIGTERM, ray_monitor will not mark it again.
    removing_node = cluster.add_node(num_cpus=0)
    cluster.remove_node(removing_node, allow_graceful=True)
    errors = get_error_message(p, 1, timeout=2)
    assert len(errors) == 0
    # There is no connection error to a dead node.
    errors = get_error_message(p, 1, timeout=2)
    assert len(errors) == 0
    p.close()


<<<<<<< HEAD
@pytest.mark.parametrize("ray_start_cluster_head", [{
    "num_cpus": 5,
    "object_store_memory": 10**8,
}],
                         indirect=True)
=======
@pytest.mark.skip(reason="Temporarily disabled due to flakyniess.")
@pytest.mark.parametrize(
    "ray_start_cluster_head", [{
        "num_cpus": 5,
        "object_store_memory": 10**8,
    }],
    indirect=True)
>>>>>>> 0f9d1bb2
def test_parallel_actor_fill_plasma_retry(ray_start_cluster_head):
    @ray.remote
    class LargeMemoryActor:
        def some_expensive_task(self):
            return np.zeros(10**8 // 2, dtype=np.uint8)

    actors = [LargeMemoryActor.remote() for _ in range(5)]
    for _ in range(5):
        pending = [a.some_expensive_task.remote() for a in actors]
        while pending:
            [done], pending = ray.wait(pending, num_returns=1)


def test_fill_object_store_exception(shutdown_only):
    ray.init(num_cpus=2,
             object_store_memory=10**8,
             _system_config={"automatic_object_spilling_enabled": False})

    @ray.remote
    def expensive_task():
        return np.zeros((10**8) // 10, dtype=np.uint8)

    with pytest.raises(ray.exceptions.RayTaskError) as e:
        ray.get([expensive_task.remote() for _ in range(20)])
        with pytest.raises(ray.exceptions.ObjectStoreFullError):
            raise e.as_instanceof_cause()

    @ray.remote
    class LargeMemoryActor:
        def some_expensive_task(self):
            return np.zeros(10**8 + 2, dtype=np.uint8)

        def test(self):
            return 1

    actor = LargeMemoryActor.remote()
    with pytest.raises(ray.exceptions.RayTaskError):
        ray.get(actor.some_expensive_task.remote())
    # Make sure actor does not die
    ray.get(actor.test.remote())

    with pytest.raises(ray.exceptions.ObjectStoreFullError):
        ray.put(np.zeros(10**8 + 2, dtype=np.uint8))


@pytest.mark.parametrize("ray_start_cluster", [{
    "num_nodes": 1,
    "num_cpus": 2,
}, {
    "num_nodes": 2,
    "num_cpus": 1,
}],
                         indirect=True)
def test_eviction(ray_start_cluster):
    @ray.remote
    def large_object():
        return np.zeros(10 * 1024 * 1024)

    obj = large_object.remote()
    assert (isinstance(ray.get(obj), np.ndarray))
    # Evict the object.
    ray.internal.free([obj])
    # ray.get throws an exception.
    with pytest.raises(ray.exceptions.ObjectLostError):
        ray.get(obj)

    @ray.remote
    def dependent_task(x):
        return

    # If the object is passed by reference, the task throws an
    # exception.
    with pytest.raises(ray.exceptions.RayTaskError):
        ray.get(dependent_task.remote(obj))


@pytest.mark.parametrize("ray_start_cluster", [{
    "num_nodes": 2,
    "num_cpus": 1,
}, {
    "num_nodes": 1,
    "num_cpus": 2,
}],
                         indirect=True)
def test_serialized_id(ray_start_cluster):
    @ray.remote
    def small_object():
        # Sleep a bit before creating the object to force a timeout
        # at the getter.
        time.sleep(1)
        return 1

    @ray.remote
    def dependent_task(x):
        return x

    @ray.remote
    def get(obj_refs, test_dependent_task):
        print("get", obj_refs)
        obj_ref = obj_refs[0]
        if test_dependent_task:
            assert ray.get(dependent_task.remote(obj_ref)) == 1
        else:
            assert ray.get(obj_ref) == 1

    obj = small_object.remote()
    ray.get(get.remote([obj], False))

    obj = small_object.remote()
    ray.get(get.remote([obj], True))

    obj = ray.put(1)
    ray.get(get.remote([obj], False))

    obj = ray.put(1)
    ray.get(get.remote([obj], True))


@pytest.mark.parametrize("use_actors,node_failure", [(False, False),
                                                     (False, True),
                                                     (True, False),
                                                     (True, True)])
def test_fate_sharing(ray_start_cluster, use_actors, node_failure):
    config = {
        "num_heartbeats_timeout": 10,
        "raylet_heartbeat_period_milliseconds": 100,
    }
    cluster = Cluster()
    # Head node with no resources.
    cluster.add_node(num_cpus=0, _system_config=config)
    ray.init(address=cluster.address)
    # Node to place the parent actor.
    node_to_kill = cluster.add_node(num_cpus=1, resources={"parent": 1})
    # Node to place the child actor.
    cluster.add_node(num_cpus=1, resources={"child": 1})
    cluster.wait_for_nodes()

    @ray.remote
    def sleep():
        time.sleep(1000)

    @ray.remote(resources={"child": 1})
    def probe():
        return

    # TODO(swang): This test does not pass if max_restarts > 0 for the
    # raylet codepath. Add this parameter once the GCS actor service is enabled
    # by default.
    @ray.remote
    class Actor(object):
        def __init__(self):
            return

        def start_child(self, use_actors):
            if use_actors:
                child = Actor.options(resources={"child": 1}).remote()
                ray.get(child.sleep.remote())
            else:
                ray.get(sleep.options(resources={"child": 1}).remote())

        def sleep(self):
            time.sleep(1000)

        def get_pid(self):
            return os.getpid()

    # Returns whether the "child" resource is available.
    def child_resource_available():
        p = probe.remote()
        ready, _ = ray.wait([p], timeout=1)
        return len(ready) > 0

    # Test fate sharing if the parent process dies.
    def test_process_failure(use_actors):
        a = Actor.options(resources={"parent": 1}).remote()
        pid = ray.get(a.get_pid.remote())
        a.start_child.remote(use_actors=use_actors)
        # Wait for the child to be scheduled.
        wait_for_condition(lambda: not child_resource_available())
        # Kill the parent process.
        os.kill(pid, 9)
        wait_for_condition(child_resource_available)

    # Test fate sharing if the parent node dies.
    def test_node_failure(node_to_kill, use_actors):
        a = Actor.options(resources={"parent": 1}).remote()
        a.start_child.remote(use_actors=use_actors)
        # Wait for the child to be scheduled.
        wait_for_condition(lambda: not child_resource_available())
        # Kill the parent process.
        cluster.remove_node(node_to_kill, allow_graceful=False)
        node_to_kill = cluster.add_node(num_cpus=1, resources={"parent": 1})
        wait_for_condition(child_resource_available)
        return node_to_kill

    if node_failure:
        test_node_failure(node_to_kill, use_actors)
    else:
        test_process_failure(use_actors)


@pytest.mark.parametrize("ray_start_regular", [{
    "_system_config": {
        "ping_gcs_rpc_server_max_retries": 100
    }
}],
                         indirect=True)
def test_gcs_server_failiure_report(ray_start_regular, log_pubsub):
    p = log_pubsub
    # Get gcs server pid to send a signal.
    all_processes = ray.worker._global_node.all_processes
    gcs_server_process = all_processes["gcs_server"][0].process
    gcs_server_pid = gcs_server_process.pid

    os.kill(gcs_server_pid, signal.SIGBUS)
    msg = None
    cnt = 0
    # wait for max 30 seconds.
    while cnt < 3000 and not msg:
        msg = p.get_message()
        if msg is None:
            time.sleep(0.01)
            cnt += 1
            continue
        data = json.loads(ray._private.utils.decode(msg["data"]))
        assert data["pid"] == "gcs_server"


@pytest.mark.parametrize("ray_start_regular", [{
    "_system_config": {
        "task_retry_delay_ms": 500
    }
}],
                         indirect=True)
def test_async_actor_task_retries(ray_start_regular):
    # https://github.com/ray-project/ray/issues/11683

    signal = SignalActor.remote()

    @ray.remote
    class DyingActor:
        def __init__(self):
            print("DyingActor init called")
            self.should_exit = False

        def set_should_exit(self):
            print("DyingActor.set_should_exit called")
            self.should_exit = True

        async def get(self, x, wait=False):
            print(f"DyingActor.get called with x={x}, wait={wait}")
            if self.should_exit:
                os._exit(0)
            if wait:
                await signal.wait.remote()
            return x

    # Normal in order actor task retries should work
    dying = DyingActor.options(
        max_restarts=-1,
        max_task_retries=-1,
    ).remote()

    assert ray.get(dying.get.remote(1)) == 1
    ray.get(dying.set_should_exit.remote())
    assert ray.get(dying.get.remote(42)) == 42

    # Now let's try out of order retries:
    # Task seqno 0 will return
    # Task seqno 1 will be pending and retried later
    # Task seqno 2 will return
    # Task seqno 3 will crash the actor and retried later
    dying = DyingActor.options(
        max_restarts=-1,
        max_task_retries=-1,
    ).remote()

    # seqno 0
    ref_0 = dying.get.remote(0)
    assert ray.get(ref_0) == 0
    # seqno 1
    ref_1 = dying.get.remote(1, wait=True)
    # seqno 2
    ref_2 = dying.set_should_exit.remote()
    assert ray.get(ref_2) is None
    # seqno 3, this will crash the actor because previous task set should exit
    # to true.
    ref_3 = dying.get.remote(3)

    # At this point the actor should be restarted. The two pending tasks
    # [ref_1, ref_3] should be retried, but not the completed tasks [ref_0,
    # ref_2]. Critically, if ref_2 was retried, ref_3 can never return.
    ray.get(signal.send.remote())
    assert ray.get(ref_1) == 1
    assert ray.get(ref_3) == 3


def test_raylet_node_manager_server_failure(ray_start_cluster_head,
                                            log_pubsub):
    cluster = ray_start_cluster_head
    redis_port = int(cluster.address.split(":")[1])
    # Reuse redis port to make node manager grpc server fail to start.
    cluster.add_node(wait=False, node_manager_port=redis_port)
    p = log_pubsub
    cnt = 0
    # wait for max 10 seconds.
    found = False
    while cnt < 1000 and not found:
        msg = p.get_message()
        if msg is None:
            time.sleep(0.01)
            cnt += 1
            continue
        data = json.loads(ray._private.utils.decode(msg["data"]))
        if data["pid"] == "raylet":
            found = any("Failed to start the grpc server." in line
                        for line in data["lines"])
    assert found


if __name__ == "__main__":
    import pytest
    sys.exit(pytest.main(["-v", __file__]))<|MERGE_RESOLUTION|>--- conflicted
+++ resolved
@@ -50,10 +50,8 @@
     pg.ready()
     f.options(placement_group=pg).remote()
 
-    errors = get_error_message(p,
-                               1,
-                               ray_constants.INFEASIBLE_TASK_ERROR,
-                               timeout=5)
+    errors = get_error_message(
+        p, 1, ray_constants.INFEASIBLE_TASK_ERROR, timeout=5)
     assert len(errors) == 0, errors
 
 
@@ -238,8 +236,8 @@
     assert len(address) == 2
 
     def run_failure_test(expecting_message, *command):
-        with pytest.raises(Exception,
-                           match=".*{}.*".format(expecting_message)):
+        with pytest.raises(
+                Exception, match=".*{}.*".format(expecting_message)):
             client = redis.StrictRedis(
                 host=address[0],
                 port=int(address[1]),
@@ -318,10 +316,8 @@
     autoscaler_process.terminate()
 
     # Confirm that we receive an autoscaler failure error.
-    errors = get_error_message(error_pubsub,
-                               1,
-                               ray_constants.MONITOR_DIED_ERROR,
-                               timeout=5)
+    errors = get_error_message(
+        error_pubsub, 1, ray_constants.MONITOR_DIED_ERROR, timeout=5)
     assert len(errors) == 1
 
     # Confirm that the autoscaler failure error is stored.
@@ -378,13 +374,6 @@
     p.close()
 
 
-<<<<<<< HEAD
-@pytest.mark.parametrize("ray_start_cluster_head", [{
-    "num_cpus": 5,
-    "object_store_memory": 10**8,
-}],
-                         indirect=True)
-=======
 @pytest.mark.skip(reason="Temporarily disabled due to flakyniess.")
 @pytest.mark.parametrize(
     "ray_start_cluster_head", [{
@@ -392,7 +381,6 @@
         "object_store_memory": 10**8,
     }],
     indirect=True)
->>>>>>> 0f9d1bb2
 def test_parallel_actor_fill_plasma_retry(ray_start_cluster_head):
     @ray.remote
     class LargeMemoryActor:
@@ -407,9 +395,10 @@
 
 
 def test_fill_object_store_exception(shutdown_only):
-    ray.init(num_cpus=2,
-             object_store_memory=10**8,
-             _system_config={"automatic_object_spilling_enabled": False})
+    ray.init(
+        num_cpus=2,
+        object_store_memory=10**8,
+        _system_config={"automatic_object_spilling_enabled": False})
 
     @ray.remote
     def expensive_task():
@@ -438,14 +427,15 @@
         ray.put(np.zeros(10**8 + 2, dtype=np.uint8))
 
 
-@pytest.mark.parametrize("ray_start_cluster", [{
-    "num_nodes": 1,
-    "num_cpus": 2,
-}, {
-    "num_nodes": 2,
-    "num_cpus": 1,
-}],
-                         indirect=True)
+@pytest.mark.parametrize(
+    "ray_start_cluster", [{
+        "num_nodes": 1,
+        "num_cpus": 2,
+    }, {
+        "num_nodes": 2,
+        "num_cpus": 1,
+    }],
+    indirect=True)
 def test_eviction(ray_start_cluster):
     @ray.remote
     def large_object():
@@ -469,14 +459,15 @@
         ray.get(dependent_task.remote(obj))
 
 
-@pytest.mark.parametrize("ray_start_cluster", [{
-    "num_nodes": 2,
-    "num_cpus": 1,
-}, {
-    "num_nodes": 1,
-    "num_cpus": 2,
-}],
-                         indirect=True)
+@pytest.mark.parametrize(
+    "ray_start_cluster", [{
+        "num_nodes": 2,
+        "num_cpus": 1,
+    }, {
+        "num_nodes": 1,
+        "num_cpus": 2,
+    }],
+    indirect=True)
 def test_serialized_id(ray_start_cluster):
     @ray.remote
     def small_object():
@@ -511,10 +502,9 @@
     ray.get(get.remote([obj], True))
 
 
-@pytest.mark.parametrize("use_actors,node_failure", [(False, False),
-                                                     (False, True),
-                                                     (True, False),
-                                                     (True, True)])
+@pytest.mark.parametrize("use_actors,node_failure",
+                         [(False, False), (False, True), (True, False),
+                          (True, True)])
 def test_fate_sharing(ray_start_cluster, use_actors, node_failure):
     config = {
         "num_heartbeats_timeout": 10,
@@ -594,12 +584,13 @@
         test_process_failure(use_actors)
 
 
-@pytest.mark.parametrize("ray_start_regular", [{
-    "_system_config": {
-        "ping_gcs_rpc_server_max_retries": 100
-    }
-}],
-                         indirect=True)
+@pytest.mark.parametrize(
+    "ray_start_regular", [{
+        "_system_config": {
+            "ping_gcs_rpc_server_max_retries": 100
+        }
+    }],
+    indirect=True)
 def test_gcs_server_failiure_report(ray_start_regular, log_pubsub):
     p = log_pubsub
     # Get gcs server pid to send a signal.
@@ -621,12 +612,13 @@
         assert data["pid"] == "gcs_server"
 
 
-@pytest.mark.parametrize("ray_start_regular", [{
-    "_system_config": {
-        "task_retry_delay_ms": 500
-    }
-}],
-                         indirect=True)
+@pytest.mark.parametrize(
+    "ray_start_regular", [{
+        "_system_config": {
+            "task_retry_delay_ms": 500
+        }
+    }],
+    indirect=True)
 def test_async_actor_task_retries(ray_start_regular):
     # https://github.com/ray-project/ray/issues/11683
 
