--- conflicted
+++ resolved
@@ -355,7 +355,7 @@
 
 
 class DataManager:
-    def __init__(self, url: str):
+    def __init__(self, url: str, redis_address="127.0.0.1:6379"):
         self.url = url
 
         mock = os.environ.get("RAY_HTOP_MOCK")
@@ -371,11 +371,8 @@
         self.nodes = []
 
         # Autoscaler info
-<<<<<<< HEAD
-=======
         self.ray_address = redis_address or \
             ray.services.get_ray_address_to_use_or_die()
->>>>>>> 4cbdb9fd
         self.redis_client = None
         mock_a6s = os.environ.get("RAY_HTOP_AS_MOCK")
         self.mock_autoscaler = os.path.expanduser(
@@ -386,15 +383,6 @@
         self.memory_data = None
 
         self.update()
-
-    def _create_redis_client(
-            self, address,
-            redis_password=ray_constants.REDIS_DEFAULT_PASSWORD):
-        import ray._private.services as services
-        if not address:
-            address = services.get_ray_address_to_use_or_die()
-        redis_client = services.create_redis_client(address, redis_password)
-        self.redis_client = redis_client
 
     def _create_global_state(
             self, address,
@@ -470,10 +458,6 @@
                 }
                 self.autoscaler_summary = AutoscalerSummary(autoscaling_status)
             # TODO: process the autoscaler data.
-
-    def _load_memory_state(self):
-        if not self.redis_client:
-            self._create_redis_client(self.ray_address)
 
 
 class StaticProgress:
