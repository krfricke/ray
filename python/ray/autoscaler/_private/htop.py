--- conflicted
+++ resolved
@@ -228,17 +228,12 @@
 
 
 class DataManager:
-<<<<<<< HEAD
-    def __init__(self, mock_autoscaler_data=None):
-        # Node info
-=======
-    def __init__(self, url: str):
+    def __init__(self, url: str, mock_autoscaler_data=None):
         self.url = url
 
         self.mock = None
         # self.mock = os.path.expanduser("~/coding/sandbox/out2.json")
 
->>>>>>> ab7df154
         self.nodes = []
 
         # Autoscaler info
