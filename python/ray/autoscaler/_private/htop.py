import json
import os  # noqa: F401
from queue import Empty, Queue
from typing import Dict, Iterable, Optional, Tuple
from enum import Enum, auto

import datetime
import sys
import threading
import time

import requests
from rich.columns import Columns
from rich.layout import Layout
from rich.live import Live
from rich.panel import Panel
from rich.progress import BarColumn, Progress, TextColumn
from rich.table import Table
from rich.text import Text

import ray.ray_constants as ray_constants
from ray.autoscaler._private.load_metrics import LoadMetricsSummary
from ray.autoscaler._private.autoscaler import AutoscalerSummary
from ray.autoscaler._private.util import DEBUG_AUTOSCALING_STATUS

try:
    # Windows
    import msvcrt
    termios = tty = None
except ImportError:
    # Unix
    msvcrt = None
    import termios
    import tty


def wait_key_press() -> str:
    if msvcrt:
        return msvcrt.getch()

    fd = sys.stdin.fileno()
    old_settings = termios.tcgetattr(fd)
    try:
        tty.setcbreak(sys.stdin.fileno())
        ch = sys.stdin.read(1)
    finally:
        termios.tcsetattr(fd, termios.TCSADRAIN, old_settings)
    return ch


def _fmt_bytes(bytes: float) -> str:
    """Pretty format bytes"""
    pwr = 2**10
    suffix = ["B", "KB", "MB", "GB", "TB"]
    keep = bytes
    times = 0
    while bytes >= 1. and times < len(suffix):
        keep = bytes
        bytes /= pwr
        times += 1

    return f"{keep:.2f} {suffix[times-1]}"


def _fmt_timedelta(delta: datetime.timedelta):
    """Pretty format timedelta"""
    h = int(delta.seconds // 3600)
    m = int(delta.seconds / 60 % 60)
    s = int(delta.seconds % 60)

    if delta.days:
        return f"{delta.days}:{h:02d}:{m:02d}:{s:02d}"

    return f"{h:02d}:{m:02d}:{s:02d}"


class Page(Enum):
    PAGE_NODE_INFO = auto()
    PAGE_LOGICAL_VIEW = auto()


class TUIPart:
    def __init__(self, data_manager: "DataManager"):
        self.data_manager = data_manager


class Display(TUIPart):
    def __init__(self, data_manager: "DataManager", event_queue: Queue):
        super(Display, self).__init__(data_manager)

        self.event_queue = event_queue
        self.current_page = Page.PAGE_NODE_INFO

    def handle_queue(self):
        try:
            action = self.event_queue.get_nowait()
        except Empty:
            return

        if action == "page_node_info":
            self.current_page = Page.PAGE_NODE_INFO
        elif action == "page_logical_view":
            self.current_page = Page.PAGE_LOGICAL_VIEW
        else:
            raise RuntimeError(f"Unknown action: {action}")

    def display(self):
        root = Layout(name="root")

        root.split(
            Layout(name="header", size=10), Layout(name="body", ratio=1),
            Layout(name="footer", size=3))

        root["header"].update(Header(self.data_manager))

        if self.current_page == Page.PAGE_NODE_INFO:
            root["body"].update(NodeInfoView(self.data_manager))
        elif self.current_page == Page.PAGE_LOGICAL_VIEW:
            root["body"].update(LogicalView(self.data_manager))
        else:
            raise RuntimeError(f"Unknown page: {self.current_page}")

        root["footer"].update(Footer(self.data_manager))

        return root


class Header(TUIPart):
    def __rich__(self) -> Layout:
        layout = Layout()
        layout.split(
            Layout(name="cluster_resources"),
            Layout(name="autoscaler_status"),
            Layout(name="meta", size=30),
            direction="horizontal")

        layout["cluster_resources"].update(ClusterResources(self.data_manager))
        layout["autoscaler_status"].update(AutoscalerStatus(self.data_manager))
        layout["meta"].update(Meta(self.data_manager))

        return layout


class Meta(TUIPart):
    def __rich__(self) -> Panel:
        return Panel(
            Text(
                f"{datetime.datetime.now():%Y-%m-%d %H:%M:%S}",
                justify="right"),
            title="")


class ClusterResources(TUIPart):
    def __rich__(self) -> Panel:
        return Panel(
            Text(f"Cluster resources", justify="center"),
            title="Cluster resources")


class AutoscalerStatus(TUIPart):
    def __rich__(self) -> Panel:
        return Panel(
            Text(f"Autoscaler status", justify="center"),
            title="Autoscaler status")


class Footer(TUIPart):
    def __rich__(self) -> Layout:
        layout = Layout()

        commands = [
            f"[b]{key}[/b] {desc}"
            for key, desc, _ in DisplayController.bindings
        ]

        layout.update(Columns(commands, equal=True, expand=True))

        return layout


class NodeInfoView(TUIPart):
    def __init__(self, data_manager: "DataManager"):
        super(NodeInfoView, self).__init__(data_manager)
        self.sort_by = "cpu"

    def __rich__(self) -> Layout:
        layout = Layout()

        table = NodeTable(self.data_manager, self.sort_by)
        layout.update(Panel(table, title="Cluster node overview"))

        return layout


class NodeTable(TUIPart):
    def __init__(self,
                 data_manager: "DataManager",
                 sort_by: Optional[str] = None):
        super(NodeTable, self).__init__(data_manager)

        self.sort_by = sort_by

    def __rich__(self) -> Table:
        table = Table(show_header=True, header_style="bold magenta")

        table.add_column("Host", justify="center")
        table.add_column("PID", justify="center")
        table.add_column("Uptime", justify="center")
        table.add_column("CPU", justify="center")
        table.add_column("RAM", justify="center")
        table.add_column("GPU", justify="center")
        table.add_column("Plasma", justify="center")
        table.add_column("Disk", justify="center")
        table.add_column("Sent", justify="center")
        table.add_column("Received", justify="center")
        table.add_column("Logs", justify="center")
        table.add_column("Errors", justify="center")

        for node in self.data_manager.nodes:
            table.add_row(
                *node.node_row(extra=None)[1:], end_section=not node.expanded)

            if node.expanded:
                workers_rows = list(node.worker_rows(extra=self.sort_by))
                for i, row in enumerate(
                        sorted(workers_rows, key=lambda item: -item[0])):
                    table.add_row(
                        *row[1:], end_section=i == len(workers_rows) - 1)

        return table


class LogicalView(TUIPart):
    def __rich__(self) -> Layout:
        layout = Layout()

        layout.update(Panel(Text("No content"), title="Logical  view"))

        return layout


class DataManager:
    def __init__(self, url: str, mock_autoscaler=True):
        self.url = url

<<<<<<< HEAD
        self.mock = os.environ.get("RAY_HTOP_MOCK")
        # self.mock = os.path.expanduser("~/coding/sandbox/out2.json")
=======
        self.mock = None
        self.mock = os.path.expanduser("~/coding/sandbox/out2.json")
        self.mock_cache = None
>>>>>>> 606bae8a

        self.nodes = []

        # Autoscaler info
        self.ray_address = None
        self.redis_client = None
        self.mock_autoscaler = mock_autoscaler
        self.autoscaler_summary = None
        self.lm_summary = None
        self.update()

    def _create_redis_client(
            self, address,
            redis_password=ray_constants.REDIS_DEFAULT_PASSWORD):
        import ray._private.services as services
        if not address:
            address = services.get_ray_address_to_use_or_die()
        redis_client = services.create_redis_client(address, redis_password)
        self.redis_client = redis_client

    def update(self):
        if self.mock:
<<<<<<< HEAD
            with open(self.mock, "rt") as f:
                resp_json = json.load(f)
=======
            if not self.mock_cache:
                import json

                with open(self.mock, "rt") as f:
                    self.mock_cache = json.load(f)
            resp_json = self.mock_cache
            time.sleep(0.1)
>>>>>>> 606bae8a
        else:
            resp = requests.get(f"{self.url}/nodes?view=details")
            resp_json = resp.json()

        resp_data = resp_json["data"]

        self.nodes = [Node(node_dict) for node_dict in resp_data["clients"]]

        self._load_autoscaler_state()

    def _load_autoscaler_state(self):
        as_dict = None
        if self.mock_autoscaler:
            if isinstance(self.mock_autoscaler, str):
                with open(self.mock_autoscaler_data) as f:
                    as_dict = json.loads(f.read())
        else:
            if not self.redis_client:
                self._create_redis_client(self.address)
            status = self.redis_client.hget(DEBUG_AUTOSCALING_STATUS, "value")
            if status:
                status = status.decode("utf-8")
                as_dict = json.loads(status)

        if as_dict:
            self.lm_summary = LoadMetricsSummary(
                **as_dict["load_metrics_report"])
            if "autoscaler_report" in as_dict:
                self.autoscaler_summary = AutoscalerSummary(
                    **as_dict["autoscaler_report"])
            # TODO: process the autoscaler data.


class Node:
    percent_only = (
        BarColumn(),
        TextColumn("[progress.percentage]{task.percentage:>3.1f}%"))

    def __init__(self, data: Optional[Dict] = None):

        self.expanded = True

        self.cpu_progress = Progress(*self.percent_only)
        self.cpu_task = self.cpu_progress.add_task("CPU", total=100)

        self.memory_progress = Progress(*self.percent_only)
        self.memory_task = self.memory_progress.add_task("Memory", total=100)

        self.plasma_progress = Progress(*self.percent_only)
        self.plasma_task = self.plasma_progress.add_task("Plasma", total=100)

        self.disk_progress = Progress(*self.percent_only)
        self.disk_task = self.disk_progress.add_task("Disk", total=100)

        self.worker_progresses = {}

        if data:
            self.update(data)

    def update(self, data: Dict):
        self.workers = data["workers"]

        self.bootTime = data["bootTime"]
        self.cpu = data["cpu"]
        self.cpus = data["cpus"]
        self.disk = data["disk"]
        self.hostname = data["hostname"]
        self.mem = data["mem"]
        self.network = data["network"]
        self.now = data["now"]
        self.raylet = data["raylet"]

        self.logCount = data["logCount"]
        self.errorCount = data["errorCount"]

        self.cpu_progress.update(self.cpu_task, completed=self.cpu)
        self.memory_progress.update(self.memory_task, completed=self.mem[2])

        plasma_used = self.raylet["objectStoreUsedMemory"]
        plasma_avail = self.raylet["objectStoreAvailableMemory"]
        self.plasma_progress.update(
            self.plasma_task, completed=plasma_used / plasma_avail / 100)

        self.disk_progress.update(
            self.disk_task, completed=self.disk["/"]["percent"])

        for worker in self.workers:
            pid = worker["pid"]

            if pid not in self.worker_progresses:
                self._make_worker_progresses(pid)

            (cpu_progress, cpu_task), \
                (memory_progress, memory_task), \
                (plasma_progress, plasma_task), \
                (disk_progress, disk_task) = self.worker_progresses[pid]

            memory_percent = worker["memoryInfo"]["rss"] / \
                worker["memoryInfo"]["vms"]

            cpu_progress.update(cpu_task, completed=worker["cpuPercent"])
            memory_progress.update(memory_task, completed=memory_percent)

    def node_row(self, extra: Optional[str] = None) -> Tuple:
        """Create node row for table.

        First element is ``extra`` element, used for sorting."""
        num_workers = len(self.workers)
        num_cores, num_cpus = self.cpus

        uptime = datetime.timedelta(seconds=self.now - self.bootTime)

        sent, received = self.network

        if extra == "cpu":
            extra_val = self.cpu
        else:
            extra_val = None

        return (
            extra_val,
            Text(self.hostname, justify="left"),
            Text(f"{num_workers} workers / {num_cores} cores", justify="left"),
            Text(f"{_fmt_timedelta(uptime)}", justify="right"),
            self.cpu_progress,
            self.memory_progress,
            "",
            self.plasma_progress,
            self.disk_progress,
            Text(_fmt_bytes(sent), justify="right"),
            Text(_fmt_bytes(received), justify="right"),
            Text(str(self.logCount), justify="right"),
            Text(str(self.errorCount), justify="right"),
        )

    def _make_worker_progresses(self, pid: int):
        cpu_progress = Progress(*self.percent_only)
        cpu_task = cpu_progress.add_task("CPU", total=100)

        memory_progress = Progress(*self.percent_only)
        memory_task = memory_progress.add_task("Memory", total=100)

        plasma_progress = Progress(*self.percent_only)
        plasma_task = plasma_progress.add_task("Plasma", total=100)

        disk_progress = Progress(*self.percent_only)
        disk_task = disk_progress.add_task("Disk", total=100)

        self.worker_progresses[pid] = (
            (cpu_progress, cpu_task),
            (memory_progress, memory_task),
            (plasma_progress, plasma_task),
            (disk_progress, disk_task),
        )

    def worker_rows(self, extra: Optional[str] = None) -> Iterable[Tuple]:
        """Create worker row for table.

        First element is ``extra`` element, used for sorting."""
        for worker in self.workers:
            uptime = datetime.timedelta(seconds=self.now -
                                        worker["createTime"])

            if not worker["pid"] in self.worker_progresses:
                self._make_worker_progresses(worker["pid"])

            (cpu_progress, cpu_task), \
                (memory_progress, memory_task), \
                (plasma_progress, plasma_task), \
                (disk_progress, disk_task) = \
                self.worker_progresses[worker["pid"]]

            if extra == "cpu":
                extra_val = worker["cpuPercent"]
            else:
                extra_val = None

            yield (
                extra_val,
                Text(str(worker["pid"]), justify="right"),
                Text(worker["cmdline"][0], justify="right", no_wrap=True),
                Text(f"{_fmt_timedelta(uptime)}", justify="right"),
                cpu_progress,
                memory_progress,
                "",
                plasma_progress,
                disk_progress,
                "",
                "",
                "",
                "",
            )


class DisplayController:
    bindings = [
        ("N", "Node view", "cmd_view_node"),
        ("L", "Logical view", "cmd_view_logical"),
        ("q", "Quit", "cmd_stop"),
    ]

    def __init__(self, display: Display, stop_event: threading.Event,
                 event_queue: Queue):
        self.display = display
        self.stop_event = stop_event
        self.event_queue = event_queue
        self.thread = None

    def listen(self):
        def _run():
            while not self.stop_event.is_set():
                key = wait_key_press()
                self.on_press(key)

        self.thread = threading.Thread(target=_run)
        self.thread.start()

    def shutdown(self):
        self.cmd_stop()
        self.thread.join()

    def on_press(self, key):
        for k, d, cmd in self.bindings:
            if key == k:
                fn = getattr(self, cmd, "cmd_invalid")
                fn()

    def cmd_stop(self):
        self.stop_event.set()

    def cmd_view_node(self):
        self.event_queue.put("page_node_info")

    def cmd_view_logical(self):
        self.event_queue.put("page_logical_view")

    def cmd_invalid(self):
        print("Invalid command called.")


def live():
    should_stop = threading.Event()
    event_queue = Queue()

    data_manager = DataManager("http://localhost:8265")
    display = Display(data_manager, event_queue)

    controller = DisplayController(display, should_stop, event_queue)
    controller.listen()

    with Live(
            display.display(),
            refresh_per_second=4,
            screen=False,
            redirect_stderr=False,
            redirect_stdout=False) as live:
        while not should_stop.is_set():
            time.sleep(.25)
            data_manager.update()
            display.handle_queue()
            live.update(display.display())

    controller.shutdown()<|MERGE_RESOLUTION|>--- conflicted
+++ resolved
@@ -243,14 +243,8 @@
     def __init__(self, url: str, mock_autoscaler=True):
         self.url = url
 
-<<<<<<< HEAD
-        self.mock = os.environ.get("RAY_HTOP_MOCK")
-        # self.mock = os.path.expanduser("~/coding/sandbox/out2.json")
-=======
-        self.mock = None
-        self.mock = os.path.expanduser("~/coding/sandbox/out2.json")
+        self.mock = os.path.expanduser(os.environ.get("RAY_HTOP_MOCK"))
         self.mock_cache = None
->>>>>>> 606bae8a
 
         self.nodes = []
 
@@ -273,18 +267,11 @@
 
     def update(self):
         if self.mock:
-<<<<<<< HEAD
-            with open(self.mock, "rt") as f:
-                resp_json = json.load(f)
-=======
             if not self.mock_cache:
-                import json
-
                 with open(self.mock, "rt") as f:
                     self.mock_cache = json.load(f)
             resp_json = self.mock_cache
             time.sleep(0.1)
->>>>>>> 606bae8a
         else:
             resp = requests.get(f"{self.url}/nodes?view=details")
             resp_json = resp.json()
