import csv
import json
import logging
<<<<<<< HEAD
import os
from typing import TYPE_CHECKING, Dict, List, Optional, Type
=======
import numbers
import numpy as np
import os
import yaml
>>>>>>> 131eb060

from typing import TYPE_CHECKING, Callable, Dict, List, Optional, Type, Union

import ray.cloudpickle as cloudpickle
from ray.tune.utils.util import SafeFallbackEncoder
from ray.util.debug import log_once
from ray.tune.result import (TRAINING_ITERATION, TIME_TOTAL_S, TIMESTEPS_TOTAL,
                             EXPR_PARAM_FILE, EXPR_PARAM_PICKLE_FILE,
                             EXPR_PROGRESS_FILE, EXPR_RESULT_FILE)
from ray.tune.utils import flatten_dict

if TYPE_CHECKING:
    from ray.tune.trial import Trial  # noqa: F401

logger = logging.getLogger(__name__)

tf = None
VALID_SUMMARY_TYPES = [int, float, np.float32, np.float64, np.int32, np.int64]


class Logger:
    """Logging interface for ray.tune.

    By default, the UnifiedLogger implementation is used which logs results in
    multiple formats (TensorBoard, rllab/viskit, plain json, custom loggers)
    at once.

    Arguments:
        config: Configuration passed to all logger creators.
        logdir: Directory for all logger creators to log to.
        trial (Trial): Trial object for the logger to access.
    """

    def __init__(self,
                 config: Dict,
                 logdir: str,
                 trial: Optional["Trial"] = None):
        self.config = config
        self.logdir = logdir
        self.trial = trial
        self._init()

    def _init(self):
        pass

    def on_result(self, result):
        """Given a result, appends it to the existing log."""

        raise NotImplementedError

    def update_config(self, config):
        """Updates the config for logger."""

        pass

    def close(self):
        """Releases all resources used by this logger."""

        pass

    def flush(self):
        """Flushes all disk writes to storage."""

        pass


class NoopLogger(Logger):
    def on_result(self, result):
        pass


class MLFLowLogger(Logger):
    """MLFlow logger.

    Requires the experiment configuration to have a MLFlow Experiment ID
    or manually set the proper environment variables.

    """

    def _init(self):
        logger_config = self.config.get("logger_config", {})
        from mlflow.tracking import MlflowClient
        client = MlflowClient(
            tracking_uri=logger_config.get("mlflow_tracking_uri"),
            registry_uri=logger_config.get("mlflow_registry_uri"))
        run = client.create_run(logger_config.get("mlflow_experiment_id"))
        self._run_id = run.info.run_id
        for key, value in self.config.items():
            client.log_param(self._run_id, key, value)
        self.client = client

    def on_result(self, result: Dict):
        for key, value in result.items():
            if not isinstance(value, float):
                continue
            self.client.log_metric(
                self._run_id, key, value, step=result.get(TRAINING_ITERATION))

    def close(self):
        self.client.set_terminated(self._run_id)


class JsonLogger(Logger):
    """Logs trial results in json format.

    Also writes to a results file and param.json file when results or
    configurations are updated. Experiments must be executed with the
    JsonLogger to be compatible with the ExperimentAnalysis tool.
    """

    def _init(self):
        self.update_config(self.config)
        local_file = os.path.join(self.logdir, EXPR_RESULT_FILE)
        self.local_out = open(local_file, "a")

    def on_result(self, result: Dict):
        json.dump(result, self, cls=SafeFallbackEncoder)
        self.write("\n")
        self.local_out.flush()

    def write(self, b):
        self.local_out.write(b)

    def flush(self):
        self.local_out.flush()

    def close(self):
        self.local_out.close()

    def update_config(self, config: Dict):
        self.config = config
        config_out = os.path.join(self.logdir, EXPR_PARAM_FILE)
        with open(config_out, "w") as f:
            json.dump(
                self.config,
                f,
                indent=2,
                sort_keys=True,
                cls=SafeFallbackEncoder)
        config_pkl = os.path.join(self.logdir, EXPR_PARAM_PICKLE_FILE)
        with open(config_pkl, "wb") as f:
            cloudpickle.dump(self.config, f)


class CSVLogger(Logger):
    """Logs results to progress.csv under the trial directory.

    Automatically flattens nested dicts in the result dict before writing
    to csv:

        {"a": {"b": 1, "c": 2}} -> {"a/b": 1, "a/c": 2}

    """

    def _init(self):
        """CSV outputted with Headers as first set of results."""
        progress_file = os.path.join(self.logdir, EXPR_PROGRESS_FILE)
        self._continuing = os.path.exists(progress_file)
        self._file = open(progress_file, "a")
        self._csv_out = None

    def on_result(self, result: Dict):
        tmp = result.copy()
        if "config" in tmp:
            del tmp["config"]
        result = flatten_dict(tmp, delimiter="/")
        if self._csv_out is None:
            self._csv_out = csv.DictWriter(self._file, result.keys())
            if not self._continuing:
                self._csv_out.writeheader()
        self._csv_out.writerow(
            {k: v
             for k, v in result.items() if k in self._csv_out.fieldnames})
        self._file.flush()

    def flush(self):
        self._file.flush()

    def close(self):
        self._file.close()


class TBXLogger(Logger):
    """TensorBoardX Logger.

    Note that hparams will be written only after a trial has terminated.
    This logger automatically flattens nested dicts to show on TensorBoard:

        {"a": {"b": 1, "c": 2}} -> {"a/b": 1, "a/c": 2}
    """

    # NoneType is not supported on the last TBX release yet.
    VALID_HPARAMS = (str, bool, np.bool8, int, np.integer, float, list)

    def _init(self):
        try:
            from tensorboardX import SummaryWriter
        except ImportError:
            if log_once("tbx-install"):
                logger.info(
                    "pip install 'ray[tune]' to see TensorBoard files.")
            raise
        self._file_writer = SummaryWriter(self.logdir, flush_secs=30)
        self.last_result = None

    def on_result(self, result: Dict):
        step = result.get(TIMESTEPS_TOTAL) or result[TRAINING_ITERATION]

        tmp = result.copy()
        for k in [
                "config", "pid", "timestamp", TIME_TOTAL_S, TRAINING_ITERATION
        ]:
            if k in tmp:
                del tmp[k]  # not useful to log these

        flat_result = flatten_dict(tmp, delimiter="/")
        path = ["ray", "tune"]
        valid_result = {}

        for attr, value in flat_result.items():
            full_attr = "/".join(path + [attr])
            if (isinstance(value, tuple(VALID_SUMMARY_TYPES))
                    and not np.isnan(value)):
                valid_result[full_attr] = value
                self._file_writer.add_scalar(
                    full_attr, value, global_step=step)
            elif ((isinstance(value, list) and len(value) > 0)
                  or (isinstance(value, np.ndarray) and value.size > 0)):
                valid_result[full_attr] = value

                # Must be video
                if isinstance(value, np.ndarray) and value.ndim == 5:
                    self._file_writer.add_video(
                        full_attr, value, global_step=step, fps=20)
                    continue

                try:
                    self._file_writer.add_histogram(
                        full_attr, value, global_step=step)
                # In case TensorboardX still doesn't think it's a valid value
                # (e.g. `[[]]`), warn and move on.
                except (ValueError, TypeError):
                    if log_once("invalid_tbx_value"):
                        logger.warning(
                            "You are trying to log an invalid value ({}={}) "
                            "via {}!".format(full_attr, value,
                                             type(self).__name__))

        self.last_result = valid_result
        self._file_writer.flush()

    def flush(self):
        if self._file_writer is not None:
            self._file_writer.flush()

    def close(self):
        if self._file_writer is not None:
            if self.trial and self.trial.evaluated_params and self.last_result:
                flat_result = flatten_dict(self.last_result, delimiter="/")
                scrubbed_result = {
                    k: value
                    for k, value in flat_result.items()
                    if isinstance(value, tuple(VALID_SUMMARY_TYPES))
                }
                self._try_log_hparams(scrubbed_result)
            self._file_writer.close()

    def _try_log_hparams(self, result):
        # TBX currently errors if the hparams value is None.
        flat_params = flatten_dict(self.trial.evaluated_params)
        scrubbed_params = {
            k: v
            for k, v in flat_params.items()
            if isinstance(v, self.VALID_HPARAMS)
        }

        removed = {
            k: v
            for k, v in flat_params.items()
            if not isinstance(v, self.VALID_HPARAMS)
        }
        if removed:
            logger.info(
                "Removed the following hyperparameter values when "
                "logging to tensorboard: %s", str(removed))

        from tensorboardX.summary import hparams
        try:
            experiment_tag, session_start_tag, session_end_tag = hparams(
                hparam_dict=scrubbed_params, metric_dict=result)
            self._file_writer.file_writer.add_summary(experiment_tag)
            self._file_writer.file_writer.add_summary(session_start_tag)
            self._file_writer.file_writer.add_summary(session_end_tag)
        except Exception:
            logger.exception("TensorboardX failed to log hparams. "
                             "This may be due to an unsupported type "
                             "in the hyperparameter values.")


DEFAULT_LOGGERS = (JsonLogger, CSVLogger, TBXLogger)


class UnifiedLogger(Logger):
    """Unified result logger for TensorBoard, rllab/viskit, plain json.

    Arguments:
        config: Configuration passed to all logger creators.
        logdir: Directory for all logger creators to log to.
        loggers (list): List of logger creators. Defaults to CSV, Tensorboard,
            and JSON loggers.
    """

    def __init__(self,
                 config: Dict,
                 logdir: str,
                 trial: Optional["Trial"] = None,
                 loggers: Optional[List[Type[Logger]]] = None):
        if loggers is None:
            self._logger_cls_list = DEFAULT_LOGGERS
        else:
            self._logger_cls_list = loggers
        if JsonLogger not in self._logger_cls_list:
            if log_once("JsonLogger"):
                logger.warning(
                    "JsonLogger not provided. The ExperimentAnalysis tool is "
                    "disabled.")

        super(UnifiedLogger, self).__init__(config, logdir, trial)

    def _init(self):
        self._loggers = []
        for cls in self._logger_cls_list:
            try:
                self._loggers.append(cls(self.config, self.logdir, self.trial))
            except Exception as exc:
                if log_once(f"instantiate:{cls.__name__}"):
                    logger.warning("Could not instantiate %s: %s.",
                                   cls.__name__, str(exc))

    def on_result(self, result):
        for _logger in self._loggers:
            _logger.on_result(result)

    def update_config(self, config):
        for _logger in self._loggers:
            _logger.update_config(config)

    def close(self):
        for _logger in self._loggers:
            _logger.close()

    def flush(self):
        for _logger in self._loggers:
            _logger.flush()


def pretty_print(result):
    result = result.copy()
    result.update(config=None)  # drop config from pretty print
    result.update(hist_stats=None)  # drop hist_stats from pretty print
    out = {}
    for k, v in result.items():
        if v is not None:
            out[k] = v

    cleaned = json.dumps(out, cls=SafeFallbackEncoder)
    return yaml.safe_dump(json.loads(cleaned), default_flow_style=False)<|MERGE_RESOLUTION|>--- conflicted
+++ resolved
@@ -1,19 +1,14 @@
 import csv
 import json
 import logging
-<<<<<<< HEAD
-import os
-from typing import TYPE_CHECKING, Dict, List, Optional, Type
-=======
-import numbers
 import numpy as np
 import os
 import yaml
->>>>>>> 131eb060
-
-from typing import TYPE_CHECKING, Callable, Dict, List, Optional, Type, Union
+
+from typing import TYPE_CHECKING, Dict, List, Optional, Type
 
 import ray.cloudpickle as cloudpickle
+
 from ray.tune.utils.util import SafeFallbackEncoder
 from ray.util.debug import log_once
 from ray.tune.result import (TRAINING_ITERATION, TIME_TOTAL_S, TIMESTEPS_TOTAL,
