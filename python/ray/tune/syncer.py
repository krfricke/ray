from typing import Any, Callable, Dict, List, TYPE_CHECKING, Union

import distutils
import logging
import os
import time
from dataclasses import dataclass

from inspect import isclass
from shlex import quote

import ray
from ray import services
from ray.tune import TuneError
from ray.tune.callback import Callback
from ray.tune.checkpoint_manager import Checkpoint
from ray.tune.result import NODE_IP
from ray.util.debug import log_once
from ray.tune.utils.util import env_integer
from ray.tune.cluster_info import get_ssh_key, get_ssh_user
from ray.tune.sync_client import (CommandBasedClient, get_sync_client,
                                  get_cloud_sync_client, NOOP)

if TYPE_CHECKING:
    from ray.tune.trial import Trial

logger = logging.getLogger(__name__)

# Syncing period for syncing local checkpoints to cloud.
# In env variable is not set, sync happens every 300 seconds.
CLOUD_SYNC_PERIOD = 300

# Syncing period for syncing worker logs to driver.
NODE_SYNC_PERIOD = 300

_log_sync_warned = False
_syncers = {}


def wait_for_sync():
    for syncer in _syncers.values():
        syncer.wait()


def set_sync_periods(sync_config):
    """Sets sync periods from config."""
    global CLOUD_SYNC_PERIOD
    global NODE_SYNC_PERIOD
    if os.environ.get("TUNE_CLOUD_SYNC_S"):
        logger.warning("'TUNE_CLOUD_SYNC_S' is deprecated. Set "
                       "`cloud_sync_period` via tune.SyncConfig instead.")
        CLOUD_SYNC_PERIOD = env_integer(key="TUNE_CLOUD_SYNC_S", default=300)
    NODE_SYNC_PERIOD = int(sync_config.node_sync_period)
    CLOUD_SYNC_PERIOD = int(sync_config.cloud_sync_period)


def log_sync_template(options=""):
    """Template enabling syncs between driver and worker when possible.
    Requires ray cluster to be started with the autoscaler. Also requires
    rsync to be installed.

    Args:
        options (str): Additional rsync options.

    Returns:
        Sync template with source and target parameters. None if rsync
        unavailable.
    """
    if not distutils.spawn.find_executable("rsync"):
        if log_once("tune:rsync"):
            logger.error("Log sync requires rsync to be installed.")
        return None
    global _log_sync_warned
    ssh_key = get_ssh_key()
    if ssh_key is None:
        if not _log_sync_warned:
            logger.debug("Log sync requires cluster to be setup with "
                         "`ray up`.")
            _log_sync_warned = True
        return None

    rsh = "ssh -i {ssh_key} -o ConnectTimeout=120s -o StrictHostKeyChecking=no"
    rsh = rsh.format(ssh_key=quote(ssh_key))
    template = "rsync {options} -savz -e {rsh} {{source}} {{target}}"
    return template.format(options=options, rsh=quote(rsh))


@dataclass
class SyncConfig:
    """Configuration object for syncing.

    Args:
        upload_dir (str): Optional URI to sync training results and checkpoints
            to (e.g. ``s3://bucket``, ``gs://bucket`` or ``hdfs://path``).
        sync_to_cloud (func|str): Function for syncing the local_dir to and
            from upload_dir. If string, then it must be a string template that
            includes `{source}` and `{target}` for the syncer to run. If not
            provided, the sync command defaults to standard S3, gsutil or HDFS
            sync commands. By default local_dir is synced to remote_dir every
            300 seconds. To change this, set the TUNE_CLOUD_SYNC_S
            environment variable in the driver machine.
        sync_to_driver (func|str|bool): Function for syncing trial logdir from
            remote node to local. If string, then it must be a string template
            that includes `{source}` and `{target}` for the syncer to run.
            If True or not provided, it defaults to using rsync. If False,
            syncing to driver is disabled.
        sync_on_checkpoint (bool): Force sync-down of trial checkpoint to
            driver. If set to False, checkpoint syncing from worker to driver
            is asynchronous and best-effort. This does not affect persistent
            storage syncing. Defaults to True.
        node_sync_period (int): Syncing period for syncing worker logs to
            driver. Defaults to 300.
        cloud_sync_period (int): Syncing period for syncing local
            checkpoints to cloud. Defaults to 300.
    """
    upload_dir: str = None
    sync_to_cloud: Any = None
    sync_to_driver: Any = None
    sync_on_checkpoint: bool = True
    node_sync_period: int = 300
    cloud_sync_period: int = 300


class Syncer:
    def __init__(self, local_dir, remote_dir, sync_client=NOOP):
        """Syncs between two directories with the sync_function.

        Arguments:
            local_dir (str): Directory to sync. Uniquely identifies the syncer.
            remote_dir (str): Remote directory to sync with.
            sync_client (SyncClient): Client for syncing between local_dir and
                remote_dir. Defaults to a Noop.
        """
        self._local_dir = (os.path.join(local_dir, "")
                           if local_dir else local_dir)
        self._remote_dir = remote_dir
        self.last_sync_up_time = float("-inf")
        self.last_sync_down_time = float("-inf")
        self.sync_client = sync_client

    def sync_up_if_needed(self, sync_period):
        """Syncs up if time since last sync up is greather than sync_period.

        Arguments:
            sync_period (int): Time period between subsequent syncs.
        """

        if time.time() - self.last_sync_up_time > sync_period:
            self.sync_up()

    def sync_down_if_needed(self, sync_period):
        """Syncs down if time since last sync down is greather than sync_period.

        Arguments:
            sync_period (int): Time period between subsequent syncs.
        """
        if time.time() - self.last_sync_down_time > sync_period:
            self.sync_down()

    def sync_up(self):
        """Attempts to start the sync-up to the remote path.

        Returns:
            Whether the sync (if feasible) was successfully started.
        """
        result = False
        if self.validate_hosts(self._local_dir, self._remote_path):
            try:
                result = self.sync_client.sync_up(self._local_dir,
                                                  self._remote_path)
                self.last_sync_up_time = time.time()
            except Exception:
                logger.exception("Sync execution failed.")
        return result

    def sync_down(self):
        """Attempts to start the sync-down from the remote path.

        Returns:
             Whether the sync (if feasible) was successfully started.
        """
        result = False
        if self.validate_hosts(self._local_dir, self._remote_path):
            try:
                result = self.sync_client.sync_down(self._remote_path,
                                                    self._local_dir)
                self.last_sync_down_time = time.time()
            except Exception:
                logger.exception("Sync execution failed.")
        return result

    def validate_hosts(self, source, target):
        if not (source and target):
            logger.debug("Source or target is empty, skipping log sync for "
                         "{}".format(self._local_dir))
            return False
        return True

    def wait(self):
        """Waits for the sync client to complete the current sync."""
        self.sync_client.wait()

    def reset(self):
        self.last_sync_up_time = float("-inf")
        self.last_sync_down_time = float("-inf")
        self.sync_client.reset()

    @property
    def _remote_path(self):
        return self._remote_dir


class CloudSyncer(Syncer):
    """Syncer for syncing files to/from the cloud."""

    def __init__(self, local_dir, remote_dir, sync_client):
        super(CloudSyncer, self).__init__(local_dir, remote_dir, sync_client)

    def sync_up_if_needed(self):
        return super(CloudSyncer, self).sync_up_if_needed(CLOUD_SYNC_PERIOD)

    def sync_down_if_needed(self):
        return super(CloudSyncer, self).sync_down_if_needed(CLOUD_SYNC_PERIOD)


class NodeSyncer(Syncer):
    """Syncer for syncing files to/from a remote dir to a local dir."""

    def __init__(self, local_dir, remote_dir, sync_client):
        self.local_ip = services.get_node_ip_address()
        self.worker_ip = None
        super(NodeSyncer, self).__init__(local_dir, remote_dir, sync_client)

    def set_worker_ip(self, worker_ip):
        """Sets the worker IP to sync logs from."""
        self.worker_ip = worker_ip

    def has_remote_target(self):
        """Returns whether the Syncer has a remote target."""
        if not self.worker_ip:
            logger.debug("Worker IP unknown, skipping sync for %s",
                         self._local_dir)
            return False
        if self.worker_ip == self.local_ip:
            logger.debug("Worker IP is local IP, skipping sync for %s",
                         self._local_dir)
            return False
        return True

    def sync_up_if_needed(self):
        if not self.has_remote_target():
            return True
        return super(NodeSyncer, self).sync_up_if_needed(NODE_SYNC_PERIOD)

    def sync_down_if_needed(self):
        if not self.has_remote_target():
            return True
        return super(NodeSyncer, self).sync_down_if_needed(NODE_SYNC_PERIOD)

    def sync_up_to_new_location(self, worker_ip):
        if worker_ip != self.worker_ip:
            logger.debug("Setting new worker IP to %s", worker_ip)
            self.set_worker_ip(worker_ip)
            self.reset()
            if not self.sync_up():
                logger.warning(
                    "Sync up to new location skipped. This should not occur.")
        else:
            logger.warning("Sync attempted to same IP %s.", worker_ip)

    def sync_up(self):
        if not self.has_remote_target():
            return True
        return super(NodeSyncer, self).sync_up()

    def sync_down(self):
        if not self.has_remote_target():
            return True
        logger.debug("Syncing from %s to %s", self._remote_path,
                     self._local_dir)
        return super(NodeSyncer, self).sync_down()

    @property
    def _remote_path(self):
        ssh_user = get_ssh_user()
        global _log_sync_warned
        if not self.has_remote_target():
            return None
        if ssh_user is None:
            if not _log_sync_warned:
                logger.error("Syncer requires cluster to be setup with "
                             "`ray up`.")
                _log_sync_warned = True
            return None
        return "{}@{}:{}/".format(ssh_user, self.worker_ip, self._remote_dir)


def get_cloud_syncer(local_dir, remote_dir=None, sync_function=None):
    """Returns a Syncer.

    This syncer is in charge of syncing the local_dir with upload_dir.

    Args:
        local_dir (str): Source directory for syncing.
        remote_dir (str): Target directory for syncing. If not provided, a
            no-op Syncer is returned.
        sync_function (func | str): Function for syncing the local_dir to
            remote_dir. If string, then it must be a string template for
            syncer to run. If not provided, it defaults
            to standard S3, gsutil or HDFS sync commands.

    Raises:
        ValueError if malformed remote_dir.
    """
    key = (local_dir, remote_dir)

    if key in _syncers:
        return _syncers[key]

    if not remote_dir:
        _syncers[key] = CloudSyncer(local_dir, remote_dir, NOOP)
        return _syncers[key]

    client = get_sync_client(sync_function)

    if client:
        _syncers[key] = CloudSyncer(local_dir, remote_dir, client)
        return _syncers[key]
    sync_client = get_cloud_sync_client(remote_dir)
    _syncers[key] = CloudSyncer(local_dir, remote_dir, sync_client)
    return _syncers[key]


def get_node_syncer(local_dir, remote_dir=None, sync_function=None):
    """Returns a NodeSyncer.

    Args:
        local_dir (str): Source directory for syncing.
        remote_dir (str): Target directory for syncing. If not provided, a
            noop Syncer is returned.
        sync_function (func|str|bool): Function for syncing the local_dir to
            remote_dir. If string, then it must be a string template for
            syncer to run. If True or not provided, it defaults rsync. If
            False, a noop Syncer is returned.
    """
    key = (local_dir, remote_dir)
    if key in _syncers:
        return _syncers[key]
    elif isclass(sync_function) and issubclass(sync_function, Syncer):
        _syncers[key] = sync_function(local_dir, remote_dir, None)
        return _syncers[key]
    elif not remote_dir or sync_function is False:
        sync_client = NOOP
    elif sync_function and sync_function is not True:
        sync_client = get_sync_client(sync_function)
    else:
        sync = log_sync_template()
        if sync:
            sync_client = CommandBasedClient(sync, sync)
            sync_client.set_logdir(local_dir)
        else:
            sync_client = NOOP

    _syncers[key] = NodeSyncer(local_dir, remote_dir, sync_client)
    return _syncers[key]


class SyncerCallback(Callback):
    def __init__(self, sync_function: Union[None, bool, Callable]):
        self._sync_function = sync_function
        self._syncers: Dict["Trial", NodeSyncer] = {}

    def _get_trial_syncer(self, trial: "Trial"):
        if trial not in self._syncers:
            self._syncers[trial] = self._create_trial_syncer(trial)
        return self._syncers[trial]

    def _create_trial_syncer(self, trial: "Trial"):
        return get_node_syncer(
            trial.logdir,
            remote_dir=trial.logdir,
            sync_function=self._sync_function)

    def _sync_trial_checkpoint(self, trial: "Trial", checkpoint: Checkpoint):
        if checkpoint.storage == Checkpoint.MEMORY:
            return

        # Local import to avoid circular dependencies between syncer and
        # trainable
        from ray.tune.durable_trainable import DurableTrainable

        trial_syncer = self._get_trial_syncer(trial)
        if trial.sync_on_checkpoint:
            try:
                # Wait for any other syncs to finish. We need to sync again
                # after this to handle checkpoints taken mid-sync.
                trial_syncer.wait()
            except TuneError as e:
                # Errors occurring during this wait are not fatal for this
                # checkpoint, so it should just be logged.
                logger.error(
                    "Trial %s: An error occurred during the "
                    "checkpoint pre-sync wait - %s", trial, str(e))
            # Force sync down and wait before tracking the new checkpoint.
            try:
                if trial_syncer.sync_down():
                    trial_syncer.wait()
                else:
                    logger.error(
                        "Trial %s: Checkpoint sync skipped. "
                        "This should not happen.", trial)
            except TuneError as e:
                if issubclass(trial.get_trainable_cls(), DurableTrainable):
                    # Even though rsync failed the trainable can restore
                    # from remote durable storage.
                    logger.error("Trial %s: Sync error - %s", trial, str(e))
                else:
                    # If the trainable didn't have remote storage to upload
                    # to then this checkpoint may have been lost, so we
                    # shouldn't track it with the checkpoint_manager.
                    raise e
            if not issubclass(trial.get_trainable_cls(), DurableTrainable):
                if not os.path.exists(checkpoint.value):
                    raise TuneError("Trial {}: Checkpoint path {} not "
                                    "found after successful sync down.".format(
                                        trial, checkpoint.value))

    def on_trial_start(self, iteration: int, trials: List["Trial"],
                       trial: "Trial", **info):
<<<<<<< HEAD
        self._create_trial_syncer(trial)
=======
        self._get_trial_syncer(trial)
>>>>>>> 603accf1

    def on_trial_result(self, iteration: int, trials: List["Trial"],
                        trial: "Trial", result: Dict, **info):
        trial_syncer = self._get_trial_syncer(trial)
        trial_syncer.set_worker_ip(result.get(NODE_IP))
        trial_syncer.sync_down_if_needed()

    def on_trial_complete(self, iteration: int, trials: List["Trial"],
                          trial: "Trial", **info):
        trial_syncer = self._get_trial_syncer(trial)
        if NODE_IP in trial.last_result:
            trainable_ip = trial.last_result[NODE_IP]
        else:
            trainable_ip = ray.get(trial.runner.get_current_ip.remote())
        trial_syncer.set_worker_ip(trainable_ip)
        trial_syncer.sync_down_if_needed()

    def on_checkpoint(self, iteration: int, trials: List["Trial"],
                      trial: "Trial", checkpoint: Checkpoint, **info):
        self._sync_trial_checkpoint(trial, checkpoint)<|MERGE_RESOLUTION|>--- conflicted
+++ resolved
@@ -427,11 +427,7 @@
 
     def on_trial_start(self, iteration: int, trials: List["Trial"],
                        trial: "Trial", **info):
-<<<<<<< HEAD
-        self._create_trial_syncer(trial)
-=======
         self._get_trial_syncer(trial)
->>>>>>> 603accf1
 
     def on_trial_result(self, iteration: int, trials: List["Trial"],
                         trial: "Trial", result: Dict, **info):
