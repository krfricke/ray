--- conflicted
+++ resolved
@@ -1,20 +1,5 @@
-cloud_id: {{env["ANYSCALE_CLOUD_ID"]}}
-region: us-west-2
+cluster_name: long-running-distributed-tests
 
-<<<<<<< HEAD
-max_workers: 3
-
-head_node_type:
-    name: head_node
-    instance_type: g3.8xlarge
-
-worker_node_types:
-    - name: worker_node
-      instance_type: g3.8xlarge
-      min_workers: 0
-      max_workers: 3
-      use_spot: false
-=======
 idle_timeout_minutes: 15
 
 docker:
@@ -61,5 +46,4 @@
 file_mounts_sync_continuously: false
 
 setup_commands:
-   - pip install -U {{env["RAY_WHEEL"]}}
->>>>>>> 1795e73c
+   - pip install -U {{env["RAY_WHEEL"]}}